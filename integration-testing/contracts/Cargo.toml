--- conflicted
+++ resolved
@@ -23,12 +23,10 @@
     "test_args/multi",
     "bonding/call",
     "unbonding/call",
-<<<<<<< HEAD
     "set_key_thresholds",
     "key_management/add_associated_key",
     "key_management/update_associated_key",
     "key_management/remove_associated_key"
-=======
     "payment-purse",
     "finalize-payment",
     "refund-purse",
@@ -37,5 +35,4 @@
     "transfer_to_account",
     "err-transfer-to-account",
     "endless-loop",
->>>>>>> 2f823e49
 ]