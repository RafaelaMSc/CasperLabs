import logging
import os
import threading
from casperlabs_local_net.casperlabs_node import CasperLabsNode
from casperlabs_local_net.common import (
    random_string,
    MAX_PAYMENT_COST,
    INITIAL_MOTES_AMOUNT,
    TEST_ACCOUNT_INITIAL_BALANCE,
)
from casperlabs_local_net.docker_base import DockerConfig
from casperlabs_local_net.docker_execution_engine import DockerExecutionEngine
from casperlabs_local_net.docker_node import DockerNode, FIRST_VALIDATOR_ACCOUNT
from casperlabs_local_net.log_watcher import GoodbyeInLogLine, wait_for_log_watcher
from casperlabs_local_net.casperlabs_accounts import GENESIS_ACCOUNT, Account
from casperlabs_local_net.wait import (
    wait_for_block_hash_propagated_to_all_nodes,
    wait_for_approved_block_received_handler_state,
    wait_for_node_started,
    wait_for_peers_count_at_least,
    wait_for_genesis_block,
)
from typing import Callable, Dict, List
from docker import DockerClient
from docker.errors import NotFound
import inspect


def test_name():
    for f in inspect.stack():
        if f.function not in ("test_name", "test_account") and (
            "_test_" in f.function or f.function.startswith("test_")
        ):
            return f.function


class CasperLabsNetwork:
    """
    CasperLabsNetwork is the base object for a network of 0-many CasperLabNodes.

    A subclass should implement `_create_cl_network` to stand up the type of network it needs.

    Convention is naming the bootstrap as number 0 and all others increment from that point.
    """

    grpc_encryption = False
    behind_proxy = False
    initial_motes = INITIAL_MOTES_AMOUNT

    def __init__(self, docker_client: DockerClient, extra_docker_params: Dict = None):
        self.extra_docker_params = extra_docker_params or {}
        self._next_key_number = FIRST_VALIDATOR_ACCOUNT
        self.docker_client = docker_client
        self.cl_nodes: List[CasperLabsNode] = []
        self._created_networks: List[str] = []
        self._lock = (
            threading.RLock()
        )  # protect self.cl_nodes and self._created_networks
        self._accounts_lock = threading.Lock()
        self.test_accounts = {}
        self.next_key = 1

    @property
    def node_count(self) -> int:
        return len(self.cl_nodes)

    @property
    def docker_nodes(self) -> List[DockerNode]:
        with self._lock:
            return [cl_node.node for cl_node in self.cl_nodes]

    @property
    def execution_engines(self) -> List[DockerExecutionEngine]:
        with self._lock:
            return [cl_node.execution_engine for cl_node in self.cl_nodes]

    @property
    def genesis_account(self):
        """ Genesis Account Address """
        return GENESIS_ACCOUNT

    def lookup_node(self, node_id):
        m = {node.node_id: node for node in self.docker_nodes}
        return m[node_id]

    def test_account(self, node, amount=TEST_ACCOUNT_INITIAL_BALANCE) -> Account:
        name = test_name()
        if not name:
            # This happens when a thread tries to deploy.
            # Name of the test that spawned the thread does not appear on the inspect.stack.
            # Threads that don't want to use genesis account
            # should pass from_address, public_key and private_key to deploy explicitly.
            return self.genesis_account
        elif name not in self.test_accounts:
            with self._accounts_lock:
                self.test_accounts[name] = Account(self.next_key)
                logging.info(
                    f"=== Creating test account #{self.next_key} {self.test_accounts[name].public_key_hex} for {name} "
                )
                block_hash = node.transfer_to_account(self.next_key, amount)
                # Waiting for the block with transaction that created new account to propagate to all nodes.
                # Expensive, but some tests may rely on it.
                wait_for_block_hash_propagated_to_all_nodes(
                    node.cl_network.docker_nodes, block_hash
                )
                for deploy in node.client.show_deploys(block_hash):
                    assert (
                        deploy.is_error is False
                    ), f"Account creation failed: {deploy}"
                self.next_key += 1
        return self.test_accounts[name]

    def from_address(self, node) -> str:
        return self.test_account(node).public_key_hex

    def get_key(self):
        key_pair = Account(self._next_key_number)
        self._next_key_number += 1
        return key_pair

    def create_cl_network(self, **kwargs):
        """
        Should be implemented with each network class to setup custom nodes and networks.
        """
        raise NotImplementedError("Must implement '_create_network' in subclass.")

    def create_docker_network(self) -> str:
        with self._lock:
            tag_name = os.environ.get("TAG_NAME") or "test"
            network_name = f"casperlabs_{random_string(5)}_{tag_name}"
            self._created_networks.append(network_name)
            self.docker_client.networks.create(network_name, driver="bridge")
            logging.info(f"Docker network {network_name} created.")
            return network_name

    def _add_cl_node(self, config: DockerConfig) -> None:
        with self._lock:
            config.number = self.node_count
            cl_node = CasperLabsNode(self, config)
            self.cl_nodes.append(cl_node)

<<<<<<< HEAD
    def add_new_node_to_network(self, account: Account = None) -> Account:
        if account is None:
            account = self.get_key()
        config = DockerConfig(
            self.docker_client,
            node_private_key=account.private_key,
            node_account=account,
            grpc_encryption=self.grpc_encryption,
=======
    def add_new_node_to_network(self, generate_config=None) -> None:
        kp = self.get_key()
        config = (
            generate_config
            and generate_config(kp)
            or DockerConfig(
                self.docker_client,
                node_private_key=kp.private_key,
                node_account=kp,
                grpc_encryption=self.grpc_encryption,
                behind_proxy=self.behind_proxy,
            )
>>>>>>> 5627f877
        )
        self.add_cl_node(config)
        self.wait_method(wait_for_approved_block_received_handler_state, 1)
        self.wait_for_peers()
        return account

    def add_bootstrap(self, config: DockerConfig) -> None:
        if self.node_count > 0:
            raise Exception("There can be only one bootstrap")
        config.is_bootstrap = True
        self._add_cl_node(config)
        self.wait_method(wait_for_node_started, 0)
        wait_for_genesis_block(self.docker_nodes[0])

    def add_cl_node(
        self, config: DockerConfig, network_with_bootstrap: bool = True
    ) -> None:
        with self._lock:
            if self.node_count == 0:
                raise Exception("Must create bootstrap first")
            config.bootstrap_address = self.cl_nodes[0].node.address
            if network_with_bootstrap:
                config.network = self.cl_nodes[0].node.config.network
            self._add_cl_node(config)

    def stop_cl_node(self, node_number: int) -> None:
        with self._lock:
            cl_node = self.cl_nodes[node_number]

        cl_node.execution_engine.stop()
        node = cl_node.node
        with wait_for_log_watcher(GoodbyeInLogLine(node.container)):
            node.stop()

    def start_cl_node(self, node_number: int) -> None:
        with self._lock:
            self.cl_nodes[node_number].execution_engine.start()
            node = self.cl_nodes[node_number].node
            node.truncate_logs()
            node.start()
            wait_for_approved_block_received_handler_state(
                node, node.config.command_timeout
            )

    def wait_for_peers(self) -> None:
        if self.node_count < 2:
            return
        for cl_node in self.cl_nodes:
            wait_for_peers_count_at_least(
                cl_node.node, self.node_count - 1, cl_node.config.command_timeout
            )

    def wait_method(self, method: Callable, node_number: int) -> None:
        """
        Calls a wait method with the node and timeout from internal objects

        Blocks until satisfied or timeout.

        :param method: wait method to call
        :param node_number: index of self.cl_nodes to use as node
        :return: None
        """
        cl_node = self.cl_nodes[node_number]
        method(cl_node.node, cl_node.config.command_timeout)

    def __enter__(self):
        return self

    def __exit__(self, exception_type, exception_value, traceback=None):
        if exception_type is not None:
            import traceback as tb

            logging.error(
                f"Python Exception Occurred: {exception_type} {exception_value} {tb.format_exc()}"
            )

        with self._lock:
            for node in self.cl_nodes:
                node.cleanup()
            self.cleanup()

        return True

    def cleanup(self):
        with self._lock:
            for network_name in self._created_networks:
                try:
                    self.docker_client.networks.get(network_name).remove()
                except (NotFound, Exception) as e:
                    logging.warning(
                        f"Exception in cleanup while trying to remove network {network_name}: {str(e)}"
                    )


class OneNodeNetwork(CasperLabsNetwork):
    """ A single node network with just a bootstrap """

    grpc_encryption = False

    def create_cl_network(self):
        account = self.get_key()
        self.add_bootstrap(self.docker_config(account))
        wait_for_genesis_block(self.docker_nodes[0])

    def docker_config(self, account):
        config = DockerConfig(
            self.docker_client,
            node_private_key=account.private_key,
            node_public_key=account.public_key,
            network=self.create_docker_network(),
            initial_motes=self.initial_motes,
            node_account=account,
            grpc_encryption=self.grpc_encryption,
        )
        return config


class ReadOnlyNodeNetwork(OneNodeNetwork):
    is_payment_code_enabled = True

    def docker_config(self, account):
        config = super().docker_config(account)
        config.is_read_only = True
        return config


class PaymentNodeNetwork(OneNodeNetwork):
    """ A single node network with payment code enabled"""

    pass


class TrillionPaymentNodeNetwork(OneNodeNetwork):
    """ A single node network with payment code enabled"""

    initial_motes = (
        MAX_PAYMENT_COST * 100 * 1000
    )  # 10 millions * 100 * 1000 =  billion motes * 1000 = trillion


class PaymentNodeNetworkWithNoMinBalance(OneNodeNetwork):
    """ A single node network with payment code enabled"""

    initial_motes = 10 ** 3


class OneNodeWithGRPCEncryption(OneNodeNetwork):
    grpc_encryption = True


class TwoNodeNetwork(CasperLabsNetwork):
    def create_cl_network(self):
        kp = self.get_key()
        config = DockerConfig(
            self.docker_client,
            node_private_key=kp.private_key,
            node_public_key=kp.public_key,
            network=self.create_docker_network(),
            node_account=kp,
            grpc_encryption=self.grpc_encryption,
        )
        self.add_bootstrap(config)
        self.add_new_node_to_network()


class TwoNodeWithDifferentAccountsCSVNetwork(CasperLabsNetwork):
    def create_cl_network(self):
        kp = self.get_key()
        config = DockerConfig(
            self.docker_client,
            node_private_key=kp.private_key,
            node_public_key=kp.public_key,
            network=self.create_docker_network(),
            node_account=kp,
            grpc_encryption=self.grpc_encryption,
        )
        self.add_bootstrap(config)
        # Create accounts.csv of the second node with different bond amounts.
        self.add_new_node_to_network(
            (
                lambda kp: DockerConfig(
                    self.docker_client,
                    node_private_key=kp.private_key,
                    node_account=kp,
                    grpc_encryption=self.grpc_encryption,
                    behind_proxy=self.behind_proxy,
                    bond_amount=lambda i, n: n + 3 * i,
                )
            )
        )


class EncryptedTwoNodeNetwork(TwoNodeNetwork):
    grpc_encryption = True


class InterceptedTwoNodeNetwork(TwoNodeNetwork):
    grpc_encryption = True
    behind_proxy = True

    def create_cl_network(self):
        kp = self.get_key()
        config = DockerConfig(
            self.docker_client,
            node_private_key=kp.private_key,
            node_public_key=kp.public_key,
            network=self.create_docker_network(),
            node_account=kp,
            grpc_encryption=self.grpc_encryption,
            behind_proxy=True,
        )
        self.add_bootstrap(config)
        self.add_new_node_to_network(
            (
                lambda kp: DockerConfig(
                    self.docker_client,
                    node_private_key=kp.private_key,
                    node_public_key=kp.public_key,
                    network=self.create_docker_network(),
                    node_account=kp,
                    grpc_encryption=self.grpc_encryption,
                    behind_proxy=True,
                )
            )
        )


class ThreeNodeNetwork(CasperLabsNetwork):
    def create_cl_network(self):
        kp = self.get_key()
        config = DockerConfig(
            self.docker_client,
            node_private_key=kp.private_key,
            node_public_key=kp.public_key,
            network=self.create_docker_network(),
            node_account=kp,
        )
        self.add_bootstrap(config)

        for _ in range(1, 3):
            kp = self.get_key()
            config = DockerConfig(
                self.docker_client, node_private_key=kp.private_key, node_account=kp
            )
            self.add_cl_node(config)

        for node_number in range(1, 3):
            self.wait_method(
                wait_for_approved_block_received_handler_state, node_number
            )
        self.wait_for_peers()


class MultiNodeJoinedNetwork(CasperLabsNetwork):
    def create_cl_network(self, node_count=10):
        kp = self.get_key()
        config = DockerConfig(
            self.docker_client,
            node_private_key=kp.private_key,
            node_public_key=kp.public_key,
            network=self.create_docker_network(),
            node_account=kp,
        )
        self.add_bootstrap(config)

        for _ in range(1, node_count):
            kp = self.get_key()
            config = DockerConfig(
                self.docker_client, node_private_key=kp.private_key, node_account=kp
            )
            self.add_cl_node(config)

        for node_number in range(1, node_count):
            self.wait_method(
                wait_for_approved_block_received_handler_state, node_number
            )
        self.wait_for_peers()


class CustomConnectionNetwork(CasperLabsNetwork):
    def create_cl_network(
        self, node_count: int = 3, network_connections: List[List[int]] = None
    ) -> None:
        """
        Allow creation of a network where all nodes are not connected to node-0's network and therefore each other.

        Ex:  Star Network

                     node3
                       |
            node1 -- node0 -- node2

            create_cl_network(node_count=4, network_connections=[[0, 1], [0, 2], [0, 3]])

        :param node_count: Number of nodes to create.
        :param network_connections: A list of lists of node indexes that should be joined.
        """
        self.network_names = {}
        kp = self.get_key()
        config = DockerConfig(
            self.docker_client,
            node_private_key=kp.private_key,
            node_public_key=kp.public_key,
            network=self.create_docker_network(),
            node_account=kp,
        )
        self.add_bootstrap(config)

        for i in range(1, node_count):
            kp = self.get_key()
            config = DockerConfig(
                self.docker_client,
                node_private_key=kp.private_key,
                network=self.create_docker_network(),
                node_account=kp,
            )
            self.add_cl_node(config, network_with_bootstrap=False)

        for network_members in network_connections:
            self.connect(network_members)

        for node_number in range(1, node_count):
            self.wait_method(
                wait_for_approved_block_received_handler_state, node_number
            )

        # Calculate how many peers should be connected to each node.
        # Assumes duplicate network connections are not given, else wait_for_peers will time out.
        peer_counts = [0] * node_count
        for network in network_connections:
            for node_num in network:
                peer_counts[node_num] += len(network) - 1

        timeout = self.docker_nodes[0].timeout
        for node_num, peer_count in enumerate(peer_counts):
            if peer_count > 0:
                wait_for_peers_count_at_least(
                    self.docker_nodes[node_num], peer_count, timeout
                )

    def connect(self, network_members):
        # TODO: We should probably merge CustomConnectionNetwork with CasperLabsNetwork,
        # move its functionality into CasperLabsNetwork.
        with self._lock:
            network_name = self.create_docker_network()

            if network_name not in self.network_names:
                self.network_names[tuple(network_members)] = network_name
                for node_num in network_members:
                    self.docker_nodes[node_num].connect_to_network(network_name)

    def disconnect(self, connection):
        with self._lock:
            network_name = self.network_names[tuple(connection)]
            for node_num in connection:
                self.docker_nodes[node_num].disconnect_from_network(network_name)
            del self.network_names[tuple(connection)]


if __name__ == "__main__":
    # For testing adding new networks.
    import sys
    import time
    import docker

    root = logging.getLogger()
    root.setLevel(logging.DEBUG)

    handler = logging.StreamHandler(sys.stdout)
    handler.setLevel(logging.DEBUG)
    formatter = logging.Formatter(
        "%(asctime)s - %(name)s - %(levelname)s - %(message)s"
    )
    handler.setFormatter(formatter)
    root.addHandler(handler)

    # Just testing standing them up.
    # with OneNodeNetwork(docker.from_env()) as onn:
    #     pass

    with MultiNodeJoinedNetwork(docker.from_env()) as net:
        net.create_cl_network(10)
        time.sleep(10)<|MERGE_RESOLUTION|>--- conflicted
+++ resolved
@@ -139,30 +139,23 @@
             cl_node = CasperLabsNode(self, config)
             self.cl_nodes.append(cl_node)
 
-<<<<<<< HEAD
-    def add_new_node_to_network(self, account: Account = None) -> Account:
+    def add_new_node_to_network(
+        self, generate_config=None, account: Account = None
+    ) -> Account:
         if account is None:
             account = self.get_key()
-        config = DockerConfig(
-            self.docker_client,
-            node_private_key=account.private_key,
-            node_account=account,
-            grpc_encryption=self.grpc_encryption,
-=======
-    def add_new_node_to_network(self, generate_config=None) -> None:
-        kp = self.get_key()
-        config = (
-            generate_config
-            and generate_config(kp)
-            or DockerConfig(
+
+        if generate_config is not None:
+            config = generate_config(account)
+        else:
+            config = DockerConfig(
                 self.docker_client,
-                node_private_key=kp.private_key,
-                node_account=kp,
+                node_private_key=account.private_key,
+                node_account=account,
                 grpc_encryption=self.grpc_encryption,
                 behind_proxy=self.behind_proxy,
             )
->>>>>>> 5627f877
-        )
+
         self.add_cl_node(config)
         self.wait_method(wait_for_approved_block_received_handler_state, 1)
         self.wait_for_peers()
