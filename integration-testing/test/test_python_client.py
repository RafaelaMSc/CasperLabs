--- conflicted
+++ resolved
@@ -40,7 +40,6 @@
     node = one_node_network.docker_nodes[0]
     client = node.p_client
 
-<<<<<<< HEAD
     nonce = 1
     wasm = "test_args.wasm"
     for number in [12, 256, 1024]:
@@ -51,15 +50,6 @@
                                               args=ABI.args([ABI.u32(number)]),
                                               nonce = nonce)
         nonce += 1
-=======
-    wasm = "test_args_u32.wasm"
-    for number in [12, 256, 1024]:
-        response, deploy_hash = client.deploy(payment_contract=wasm,
-                                              session_contract=wasm,
-                                              public_key=genesis_public_signing_key,
-                                              args=ABI.args([ABI.u32(number)])
-                                              )
->>>>>>> 87052145
         logging.info(f"DEPLOY RESPONSE: {response} deploy_hash: {deploy_hash.hex()}")
 
         response = client.propose()
@@ -84,8 +74,10 @@
 
     response, deploy_hash = client.deploy(payment_contract=wasm,
                                           session_contract=wasm,
-                                          public_key=genesis_public_signing_key,
-                                          args=ABI.args_from_json(json_args)
+                                          public_key='resources/accounts/account-public-genesis.pem',
+                                          private_key='resources/accounts/account-private-genesis.pem',
+                                          args=ABI.args_from_json(json_args),
+                                          nonce = nonce,
                                           )
     logging.info(f"DEPLOY RESPONSE: {response} deploy_hash: {deploy_hash.hex()}")
 
