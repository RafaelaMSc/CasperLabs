import time
from itertools import count
from .cl_node.casperlabsnode import (
    COMBINED_CONTRACT,
    COUNTER_CALL,
    HELLO_WORLD,
    MAILING_LIST_CALL,
    get_contract_state,
)
from .cl_node.wait import wait_for_blocks_count_at_least


def test_call_contracts_one_another(three_node_network):
<<<<<<< HEAD
    nonce = count(1)
=======
    """
    Feature file: consensus.feature
    Scenario: Call contracts deployed on a node from another node.
    """
>>>>>>> 5e9b0896
    tnn = three_node_network
    bootstrap, node1, node2 = tnn.docker_nodes
    bootstrap.deploy_and_propose(session_contract=COMBINED_CONTRACT,
                                 payment_contract=COMBINED_CONTRACT,
                                 nonce=next(nonce))
    for node in tnn.docker_nodes:
        wait_for_blocks_count_at_least(node, 1, 2, node.timeout)
    generated_hashes = {}
    for contract_name in (COUNTER_CALL, MAILING_LIST_CALL, HELLO_WORLD):
        list_of_hashes = []
        for node in tnn.docker_nodes:
            block_hash = node.deploy_and_propose(session_contract=contract_name,
                                                 payment_contract=contract_name,
                                                 nonce=next(nonce))
            list_of_hashes.append(block_hash)
        generated_hashes[contract_name] = list_of_hashes
    for index, counter_hash in enumerate(generated_hashes[COUNTER_CALL]):
        expected_result = index + 1
        output = get_contract_state(
            docker_client=three_node_network.docker_client,
            network_name=tnn.docker_nodes[index].network,
            target_host_name=tnn.docker_nodes[index].name,
            port=40401,
            _type="address",
            key=3030303030303030303030303030303030303030303030303030303030303030,
            path="counter/count",
            block_hash=counter_hash
        )
        assert bytes(f'integer: {expected_result}\n\n', 'utf-8') == output

    for index, mailing_list_hash in enumerate(generated_hashes[MAILING_LIST_CALL]):
        output = get_contract_state(
            docker_client=three_node_network.docker_client,
            network_name=tnn.docker_nodes[index].network,
            target_host_name=tnn.docker_nodes[index].name,
            port=40401,
            _type="address",
            key=3030303030303030303030303030303030303030303030303030303030303030,
            path="mailing/list",
            block_hash=mailing_list_hash
        )
        assert bytes('string_list {\n  list: "CasperLabs"\n}\n\n', 'utf-8') == output

    for index, hello_world_hash in enumerate(generated_hashes[HELLO_WORLD]):
        output = get_contract_state(
            docker_client=three_node_network.docker_client,
            network_name=tnn.docker_nodes[index].network,
            target_host_name=tnn.docker_nodes[index].name,
            port=40401,
            _type="address",
            key=3030303030303030303030303030303030303030303030303030303030303030,
            path="helloworld",
            block_hash=hello_world_hash
        )
        assert b'string_val: "Hello, World"\n\n' == output<|MERGE_RESOLUTION|>--- conflicted
+++ resolved
@@ -11,14 +11,11 @@
 
 
 def test_call_contracts_one_another(three_node_network):
-<<<<<<< HEAD
-    nonce = count(1)
-=======
     """
     Feature file: consensus.feature
     Scenario: Call contracts deployed on a node from another node.
     """
->>>>>>> 5e9b0896
+    nonce = count(1)
     tnn = three_node_network
     bootstrap, node1, node2 = tnn.docker_nodes
     bootstrap.deploy_and_propose(session_contract=COMBINED_CONTRACT,
