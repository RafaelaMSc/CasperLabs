--- conflicted
+++ resolved
@@ -236,11 +236,7 @@
 }
 
 object Highway {
-<<<<<<< HEAD
-  def apply[F[_]: Concurrent: Time: Timer: Clock: Log: Metrics: DagStorage: BlockStorage: DeployBuffer: DeployStorage: EraStorage: FinalityStorage: AncestorsStorage: CasperLabsProtocol: ExecutionEngineService: DeploySelection: EventEmitter: Validation: Relaying](
-=======
-  def apply[F[_]: Concurrent: Time: Timer: Clock: Log: Metrics: DagStorage: BlockStorage: DeployBuffer: DeployStorage: EraStorage: FinalityStorage: CasperLabsProtocol: ExecutionEngineService: DeploySelection: EventEmitter: Relaying](
->>>>>>> d966d2d3
+  def apply[F[_]: Concurrent: Time: Timer: Clock: Log: Metrics: DagStorage: BlockStorage: DeployBuffer: DeployStorage: EraStorage: FinalityStorage: AncestorsStorage: CasperLabsProtocol: ExecutionEngineService: DeploySelection: EventEmitter: Relaying](
       conf: Configuration,
       chainSpec: ChainSpec,
       maybeValidatorId: Option[ValidatorIdentity],
