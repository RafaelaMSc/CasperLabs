--- conflicted
+++ resolved
@@ -9,555 +9,6 @@
 use alloc::alloc::{Alloc, Global};
 use alloc::vec::Vec;
 
-<<<<<<< HEAD
-use self::alloc_util::*;
-use self::pointers::*;
-use crate::bytesrepr::{self, deserialize, FromBytes, ToBytes};
-use crate::execution::{Phase, PHASE_SIZE};
-use crate::ext_ffi;
-use crate::key::{Key, UREF_SIZE};
-use crate::system_contracts::SystemContract;
-use crate::uref::{AccessRights, URef, UREF_SIZE_SERIALIZED};
-use crate::value::account::{
-    Account, ActionType, AddKeyFailure, BlockTime, PublicKey, PurseId, RemoveKeyFailure,
-    SetThresholdFailure, UpdateKeyFailure, Weight, BLOCKTIME_SER_SIZE, PURSE_ID_SIZE_SERIALIZED,
-};
-use crate::value::{Contract, Value, U512};
-use argsparser::ArgsParser;
-pub use error::{i32_from, result_from, Error};
-
-pub type TransferResult = Result<TransferredTo, Error>;
-
-/// Read value under the key in the global state
-pub fn read<T>(turef: TURef<T>) -> Result<Option<T>, bytesrepr::Error>
-where
-    T: TryFrom<Value>,
-{
-    let key: Key = turef.into();
-    let maybe_value = read_untyped(&key)?;
-    try_into(maybe_value)
-}
-
-fn read_untyped(key: &Key) -> Result<Option<Value>, bytesrepr::Error> {
-    // Note: _bytes is necessary to keep the Vec<u8> in scope. If _bytes is
-    //      dropped then key_ptr becomes invalid.
-
-    let (key_ptr, key_size, _bytes) = to_ptr(key);
-    let value_size = unsafe { ext_ffi::read_value(key_ptr, key_size) };
-    let value_ptr = alloc_bytes(value_size);
-    let value_bytes = unsafe {
-        ext_ffi::get_read(value_ptr);
-        Vec::from_raw_parts(value_ptr, value_size, value_size)
-    };
-    deserialize(&value_bytes)
-}
-
-/// Reads the value at the given key in the context-local partition of global
-/// state
-pub fn read_local<K, V>(key: K) -> Result<Option<V>, bytesrepr::Error>
-where
-    K: ToBytes,
-    V: TryFrom<Value>,
-{
-    let key_bytes = key.to_bytes()?;
-    let maybe_value = read_untyped_local(&key_bytes)?;
-    try_into(maybe_value)
-}
-
-fn read_untyped_local(key_bytes: &[u8]) -> Result<Option<Value>, bytesrepr::Error> {
-    let key_bytes_ptr = key_bytes.as_ptr();
-    let key_bytes_size = key_bytes.len();
-    let value_size = unsafe { ext_ffi::read_value_local(key_bytes_ptr, key_bytes_size) };
-    let value_ptr = alloc_bytes(value_size);
-    let value_bytes = unsafe {
-        ext_ffi::get_read(value_ptr);
-        Vec::from_raw_parts(value_ptr, value_size, value_size)
-    };
-    deserialize(&value_bytes)
-}
-
-fn try_into<T>(maybe_value: Option<Value>) -> Result<Option<T>, bytesrepr::Error>
-where
-    T: TryFrom<Value>,
-{
-    match maybe_value {
-        None => Ok(None),
-        Some(value) => value
-            .try_into()
-            .map(Some)
-            .map_err(|_| bytesrepr::Error::custom("T could not be derived from Value")),
-    }
-}
-
-/// Write the value under the key in the global state
-pub fn write<T>(turef: TURef<T>, t: T)
-where
-    Value: From<T>,
-{
-    let key = turef.into();
-    let value = t.into();
-    write_untyped(&key, &value)
-}
-
-fn write_untyped(key: &Key, value: &Value) {
-    let (key_ptr, key_size, _bytes) = to_ptr(key);
-    let (value_ptr, value_size, _bytes2) = to_ptr(value);
-    unsafe {
-        ext_ffi::write(key_ptr, key_size, value_ptr, value_size);
-    }
-}
-
-/// Writes the given value at the given key in the context-local partition of
-/// global state
-pub fn write_local<K, V>(key: K, value: V)
-where
-    K: ToBytes,
-    V: Into<Value>,
-{
-    let key_bytes = key.to_bytes().unwrap();
-    write_untyped_local(&key_bytes, &value.into());
-}
-
-fn write_untyped_local(key_bytes: &[u8], value: &Value) {
-    let key_bytes_ptr = key_bytes.as_ptr();
-    let key_bytes_size = key_bytes.len();
-    let (value_ptr, value_size, _bytes2) = to_ptr(value);
-    unsafe {
-        ext_ffi::write_local(key_bytes_ptr, key_bytes_size, value_ptr, value_size);
-    }
-}
-
-/// Add the given value to the one currently under the key in the global state
-pub fn add<T>(turef: TURef<T>, t: T)
-where
-    Value: From<T>,
-{
-    let key = turef.into();
-    let value = t.into();
-    add_untyped(&key, &value)
-}
-
-fn add_untyped(key: &Key, value: &Value) {
-    let (key_ptr, key_size, _bytes) = to_ptr(key);
-    let (value_ptr, value_size, _bytes2) = to_ptr(value);
-    unsafe {
-        // Could panic if the value under the key cannot be added to
-        // the given value in memory
-        ext_ffi::add(key_ptr, key_size, value_ptr, value_size);
-    }
-}
-
-/// Returns a new unforgable pointer, where value is initialized to `init`
-pub fn new_turef<T>(init: T) -> TURef<T>
-where
-    Value: From<T>,
-{
-    let key_ptr = alloc_bytes(UREF_SIZE);
-    let value: Value = init.into();
-    let (value_ptr, value_size, _bytes2) = to_ptr(&value);
-    let bytes = unsafe {
-        ext_ffi::new_uref(key_ptr, value_ptr, value_size); // new_uref creates a URef with ReadWrite access writes
-        Vec::from_raw_parts(key_ptr, UREF_SIZE, UREF_SIZE)
-    };
-    let key: Key = deserialize(&bytes).unwrap();
-    if let Key::URef(uref) = key {
-        TURef::from_uref(uref).unwrap()
-    } else {
-        panic!("URef FFI did not return a valid URef!");
-    }
-}
-
-pub fn list_named_keys() -> BTreeMap<String, Key> {
-    let bytes_size = unsafe { ext_ffi::serialize_named_keys() };
-    let dest_ptr = alloc_bytes(bytes_size);
-    let bytes = unsafe {
-        ext_ffi::list_named_keys(dest_ptr);
-        Vec::from_raw_parts(dest_ptr, bytes_size, bytes_size)
-    };
-    deserialize(&bytes).unwrap()
-}
-
-/// Stores the serialized bytes of an exported function under a URef generated by the host.
-pub fn store_function(name: &str, named_keys: BTreeMap<String, Key>) -> ContractPointer {
-    let (fn_ptr, fn_size, _bytes1) = str_ref_to_ptr(name);
-    let (keys_ptr, keys_size, _bytes2) = to_ptr(&named_keys);
-    let mut addr = [0u8; 32];
-    unsafe {
-        ext_ffi::store_function(fn_ptr, fn_size, keys_ptr, keys_size, addr.as_mut_ptr());
-    }
-    ContractPointer::URef(TURef::<Contract>::new(addr, AccessRights::READ_ADD_WRITE))
-}
-
-/// Stores the serialized bytes of an exported function at an immutable address generated by the
-/// host.
-pub fn store_function_at_hash(name: &str, named_keys: BTreeMap<String, Key>) -> ContractPointer {
-    let (fn_ptr, fn_size, _bytes1) = str_ref_to_ptr(name);
-    let (keys_ptr, keys_size, _bytes2) = to_ptr(&named_keys);
-    let mut addr = [0u8; 32];
-    unsafe {
-        ext_ffi::store_function_at_hash(fn_ptr, fn_size, keys_ptr, keys_size, addr.as_mut_ptr());
-    }
-    ContractPointer::Hash(addr)
-}
-
-fn load_arg(index: u32) -> Option<usize> {
-    let arg_size = unsafe { ext_ffi::load_arg(index) };
-    if arg_size >= 0 {
-        Some(arg_size as usize)
-    } else {
-        None
-    }
-}
-
-/// Return the i-th argument passed to the host for the current module
-/// invocation. Note that this is only relevant to contracts stored on-chain
-/// since a contract deployed directly is not invoked with any arguments.
-pub fn get_arg<T: FromBytes>(i: u32) -> Option<Result<T, bytesrepr::Error>> {
-    let arg_size = load_arg(i)?;
-    let arg_bytes = {
-        let dest_ptr = alloc_bytes(arg_size);
-        unsafe {
-            ext_ffi::get_arg(dest_ptr);
-            Vec::from_raw_parts(dest_ptr, arg_size, arg_size)
-        }
-    };
-    Some(deserialize(&arg_bytes))
-}
-
-/// Return the unforgable reference known by the current module under the given
-/// name. This either comes from the named_keys of the account or contract,
-/// depending on whether the current module is a sub-call or not.
-pub fn get_key(name: &str) -> Option<Key> {
-    let (name_ptr, name_size, _bytes) = str_ref_to_ptr(name);
-    let key_size = unsafe { ext_ffi::get_key(name_ptr, name_size) };
-    let dest_ptr = alloc_bytes(key_size);
-    let key_bytes = unsafe {
-        // TODO: unify FFIs that just copy from the host buffer
-        // https://casperlabs.atlassian.net/browse/EE-426
-        ext_ffi::get_arg(dest_ptr);
-        Vec::from_raw_parts(dest_ptr, key_size, key_size)
-    };
-    // TODO: better error handling (i.e. pass the `Result` on)
-    deserialize(&key_bytes).unwrap()
-}
-
-/// Check if the given name corresponds to a known unforgable reference
-pub fn has_key(name: &str) -> bool {
-    let (name_ptr, name_size, _bytes) = str_ref_to_ptr(name);
-    let result = unsafe { ext_ffi::has_key(name_ptr, name_size) };
-    result == 0
-}
-
-/// Put the given key to the named_keys map under the given name
-pub fn put_key(name: &str, key: &Key) {
-    let (name_ptr, name_size, _bytes) = str_ref_to_ptr(name);
-    let (key_ptr, key_size, _bytes2) = to_ptr(key);
-    unsafe { ext_ffi::put_key(name_ptr, name_size, key_ptr, key_size) };
-}
-
-/// Removes Key persisted under [name] in the current context's map.
-pub fn remove_key(name: &str) {
-    let (name_ptr, name_size, _bytes) = str_ref_to_ptr(name);
-    unsafe { ext_ffi::remove_key(name_ptr, name_size) }
-}
-
-/// Returns caller of current context.
-/// When in root context (not in the sub call) - returns None.
-/// When in the sub call - returns public key of the account that made the
-/// deploy.
-pub fn get_caller() -> PublicKey {
-    //  TODO: Once `PUBLIC_KEY_SIZE` is fixed, replace 36 with it.
-    let dest_ptr = alloc_bytes(36);
-    unsafe { ext_ffi::get_caller(dest_ptr) };
-    let bytes = unsafe { Vec::from_raw_parts(dest_ptr, 36, 36) };
-    deserialize(&bytes).unwrap()
-}
-
-pub fn get_blocktime() -> BlockTime {
-    let dest_ptr = alloc_bytes(BLOCKTIME_SER_SIZE);
-    let bytes = unsafe {
-        ext_ffi::get_blocktime(dest_ptr);
-        Vec::from_raw_parts(dest_ptr, BLOCKTIME_SER_SIZE, BLOCKTIME_SER_SIZE)
-    };
-    deserialize(&bytes).unwrap()
-}
-
-/// Return `t` to the host, terminating the currently running module.
-/// Note this function is only relevant to contracts stored on chain which
-/// return a value to their caller. The return value of a directly deployed
-/// contract is never looked at.
-#[allow(clippy::ptr_arg)]
-pub fn ret<T: ToBytes>(t: &T, extra_urefs: &Vec<URef>) -> ! {
-    let (ptr, size, _bytes) = to_ptr(t);
-    let (urefs_ptr, urefs_size, _bytes2) = to_ptr(extra_urefs);
-    unsafe {
-        ext_ffi::ret(ptr, size, urefs_ptr, urefs_size);
-    }
-}
-
-/// Call the given contract, passing the given (serialized) arguments to
-/// the host in order to have them available to the called contract during its
-/// execution. The value returned from the contract call (see `ret` above) is
-/// returned from this function.
-#[allow(clippy::ptr_arg)]
-pub fn call_contract<A: ArgsParser, T: FromBytes>(
-    c_ptr: ContractPointer,
-    args: &A,
-    extra_urefs: &Vec<Key>,
-) -> T {
-    let contract_key: Key = c_ptr.into();
-    let (key_ptr, key_size, _bytes1) = to_ptr(&contract_key);
-    let (args_ptr, args_size, _bytes2) = ArgsParser::parse(args).map(|args| to_ptr(&args)).unwrap();
-    let (urefs_ptr, urefs_size, _bytes3) = to_ptr(extra_urefs);
-    let res_size = unsafe {
-        ext_ffi::call_contract(
-            key_ptr, key_size, args_ptr, args_size, urefs_ptr, urefs_size,
-        )
-    };
-    let res_ptr = alloc_bytes(res_size);
-    let res_bytes = unsafe {
-        ext_ffi::get_call_result(res_ptr);
-        Vec::from_raw_parts(res_ptr, res_size, res_size)
-    };
-    deserialize(&res_bytes).unwrap()
-}
-
-/// Stops execution of a contract and reverts execution effects with a given reason.
-pub fn revert<T: Into<Error>>(error: T) -> ! {
-    unsafe {
-        ext_ffi::revert(error.into().into());
-    }
-}
-
-/// Checks if all the keys contained in the given `Value`
-/// (rather, thing that can be turned into a `Value`) are
-/// valid, in the sense that all of the urefs (and their access rights)
-/// are known in the current context.
-#[allow(clippy::ptr_arg)]
-pub fn is_valid<T: Into<Value>>(t: T) -> bool {
-    let value = t.into();
-    let (value_ptr, value_size, _bytes) = to_ptr(&value);
-    let result = unsafe { ext_ffi::is_valid(value_ptr, value_size) };
-    result != 0
-}
-
-/// Adds a public key with associated weight to an account.
-pub fn add_associated_key(public_key: PublicKey, weight: Weight) -> Result<(), AddKeyFailure> {
-    let (public_key_ptr, _public_key_size, _bytes) = to_ptr(&public_key);
-    // Cast of u8 (weight) into i32 is assumed to be always safe
-    let result = unsafe { ext_ffi::add_associated_key(public_key_ptr, weight.value().into()) };
-    // Translates FFI
-    match result {
-        d if d == 0 => Ok(()),
-        d => Err(AddKeyFailure::try_from(d).expect("invalid result")),
-    }
-}
-
-/// Removes a public key from associated keys on an account
-pub fn remove_associated_key(public_key: PublicKey) -> Result<(), RemoveKeyFailure> {
-    let (public_key_ptr, _public_key_size, _bytes) = to_ptr(&public_key);
-    let result = unsafe { ext_ffi::remove_associated_key(public_key_ptr) };
-    match result {
-        d if d == 0 => Ok(()),
-        d => Err(RemoveKeyFailure::try_from(d).expect("invalid result")),
-    }
-}
-
-/// Updates the value stored under a public key associated with an account
-pub fn update_associated_key(
-    public_key: PublicKey,
-    weight: Weight,
-) -> Result<(), UpdateKeyFailure> {
-    let (public_key_ptr, _public_key_size, _bytes) = to_ptr(&public_key);
-    // Cast of u8 (weight) into i32 is assumed to be always safe
-    let result = unsafe { ext_ffi::update_associated_key(public_key_ptr, weight.value().into()) };
-    // Translates FFI
-    match result {
-        d if d == 0 => Ok(()),
-        d => Err(UpdateKeyFailure::try_from(d).expect("invalid result")),
-    }
-}
-
-pub fn set_action_threshold(
-    permission_level: ActionType,
-    threshold: Weight,
-) -> Result<(), SetThresholdFailure> {
-    let permission_level = permission_level as u32;
-    let threshold = threshold.value().into();
-    let result = unsafe { ext_ffi::set_action_threshold(permission_level, threshold) };
-    match result {
-        d if d == 0 => Ok(()),
-        d => Err(SetThresholdFailure::try_from(d).expect("invalid result")),
-    }
-}
-
-pub fn create_purse() -> PurseId {
-    let purse_id_ptr = alloc_bytes(PURSE_ID_SIZE_SERIALIZED);
-    unsafe {
-        let ret = ext_ffi::create_purse(purse_id_ptr, PURSE_ID_SIZE_SERIALIZED);
-        if ret == 0 {
-            let bytes = Vec::from_raw_parts(
-                purse_id_ptr,
-                PURSE_ID_SIZE_SERIALIZED,
-                PURSE_ID_SIZE_SERIALIZED,
-            );
-            deserialize(&bytes).unwrap()
-        } else {
-            panic!("could not create purse_id")
-        }
-    }
-}
-
-/// Gets the balance of a given purse
-pub fn get_balance(purse_id: PurseId) -> Option<U512> {
-    let (purse_id_ptr, purse_id_size, _bytes) = to_ptr(&purse_id);
-
-    let balance_bytes: Vec<u8> = unsafe {
-        let value_size = ext_ffi::get_balance(purse_id_ptr, purse_id_size) as usize;
-        if value_size == 0 {
-            return None;
-        }
-        let dest_ptr = alloc_bytes(value_size);
-        ext_ffi::get_read(dest_ptr);
-        Vec::from_raw_parts(dest_ptr, value_size, value_size)
-    };
-
-    let balance: U512 = deserialize(&balance_bytes).unwrap_or_else(|_| revert(Error::Deserialize));
-
-    Some(balance)
-}
-
-pub fn main_purse() -> PurseId {
-    // TODO: this could be more efficient, bringing the entire account
-    // object across the host/wasm boundary only to use 32 bytes of
-    // its data is pretty bad. A native FFI (as opposed to a library
-    // API) would get around this problem. However, this solution
-    // works for the time being.
-    // https://casperlabs.atlassian.net/browse/EE-439
-    let account_pk = get_caller();
-    let key = Key::Account(account_pk.value());
-    let account: Account = read_untyped(&key).unwrap().unwrap().try_into().unwrap();
-    account.purse_id()
-}
-
-#[derive(Debug, Copy, Clone, PartialEq, Eq)]
-#[repr(i32)]
-pub enum TransferredTo {
-    ExistingAccount = 0,
-    NewAccount = 1,
-}
-
-impl TransferredTo {
-    fn result_from(value: i32) -> TransferResult {
-        match value {
-            x if x == TransferredTo::ExistingAccount as i32 => Ok(TransferredTo::ExistingAccount),
-            x if x == TransferredTo::NewAccount as i32 => Ok(TransferredTo::NewAccount),
-            _ => Err(Error::Transfer),
-        }
-    }
-
-    pub fn i32_from(result: TransferResult) -> i32 {
-        match result {
-            Ok(transferred_to) => transferred_to as i32,
-            Err(_) => 2,
-        }
-    }
-}
-
-/// Transfers `amount` of motes from default purse of the account to `target`
-/// account. If `target` does not exist it will create it.
-pub fn transfer_to_account(target: PublicKey, amount: U512) -> TransferResult {
-    let (target_ptr, target_size, _bytes) = to_ptr(&target);
-    let (amount_ptr, amount_size, _bytes) = to_ptr(&amount);
-    let return_code =
-        unsafe { ext_ffi::transfer_to_account(target_ptr, target_size, amount_ptr, amount_size) };
-    TransferredTo::result_from(return_code)
-}
-
-/// Transfers `amount` of motes from `source` purse to `target` account.
-/// If `target` does not exist it will create it.
-pub fn transfer_from_purse_to_account(
-    source: PurseId,
-    target: PublicKey,
-    amount: U512,
-) -> TransferResult {
-    let (source_ptr, source_size, _bytes) = to_ptr(&source);
-    let (target_ptr, target_size, _bytes) = to_ptr(&target);
-    let (amount_ptr, amount_size, _bytes) = to_ptr(&amount);
-    let return_code = unsafe {
-        ext_ffi::transfer_from_purse_to_account(
-            source_ptr,
-            source_size,
-            target_ptr,
-            target_size,
-            amount_ptr,
-            amount_size,
-        )
-    };
-    TransferredTo::result_from(return_code)
-}
-
-/// Transfers `amount` of motes from `source` purse to `target` purse.
-pub fn transfer_from_purse_to_purse(
-    source: PurseId,
-    target: PurseId,
-    amount: U512,
-) -> Result<(), Error> {
-    let (source_ptr, source_size, _bytes) = to_ptr(&source);
-    let (target_ptr, target_size, _bytes) = to_ptr(&target);
-    let (amount_ptr, amount_size, _bytes) = to_ptr(&amount);
-    let result = unsafe {
-        ext_ffi::transfer_from_purse_to_purse(
-            source_ptr,
-            source_size,
-            target_ptr,
-            target_size,
-            amount_ptr,
-            amount_size,
-        )
-    };
-    if result == 0 {
-        Ok(())
-    } else {
-        Err(Error::Transfer)
-    }
-}
-
-fn get_system_contract(system_contract: SystemContract) -> ContractPointer {
-    let system_contract_index = system_contract.into();
-    let uref = {
-        let result = {
-            let mut uref_data_raw = [0u8; UREF_SIZE_SERIALIZED];
-            let value = unsafe {
-                ext_ffi::get_system_contract(
-                    system_contract_index,
-                    uref_data_raw.as_mut_ptr(),
-                    uref_data_raw.len(),
-                )
-            };
-            result_from(value).map(|_| uref_data_raw)
-        };
-        // Revert for any possible error that happened on host side
-        let uref_bytes = result.unwrap_or_else(|e| revert(e));
-        // Deserializes a valid URef passed from the host side
-        deserialize(&uref_bytes).unwrap_or_else(|_| revert(Error::Deserialize))
-    };
-
-    let reference = TURef::from_uref(uref).unwrap_or_else(|_| revert(Error::NoAccessRights));
-    ContractPointer::URef(reference)
-}
-
-/// Returns a read-only pointer to the Mint Contract.  Any failure will trigger `revert()` with a
-/// `contract_api::Error`.
-pub fn get_mint() -> ContractPointer {
-    get_system_contract(SystemContract::Mint)
-}
-
-/// Returns a read-only pointer to the Proof of Stake Contract.  Any failure will trigger `revert()`
-/// with a `contract_api::Error`.
-pub fn get_pos() -> ContractPointer {
-    get_system_contract(SystemContract::ProofOfStake)
-=======
 use crate::bytesrepr::ToBytes;
 
 pub use contract_ref::ContractRef;
@@ -582,7 +33,6 @@
     let ptr = bytes.as_ptr();
     let size = bytes.len();
     (ptr, size, bytes)
->>>>>>> 5627f877
 }
 
 pub fn to_ptr<T: ToBytes>(t: &T) -> (*const u8, usize, Vec<u8>) {
