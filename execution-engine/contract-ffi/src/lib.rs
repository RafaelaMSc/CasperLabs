#![no_std]
#![feature(
    allocator_api,
    core_intrinsics,
    lang_items,
    alloc_error_handler,
    try_reserve
)]

#[macro_use]
extern crate alloc;

extern crate binascii;

#[macro_use]
extern crate uint;
#[macro_use]
extern crate failure;
extern crate wee_alloc;
#[macro_use]
extern crate bitflags;
#[macro_use]
extern crate num_derive;

#[cfg(any(test, feature = "gens"))]
extern crate proptest;

#[cfg(not(feature = "std"))]
#[global_allocator]
pub static ALLOC: wee_alloc::WeeAlloc = wee_alloc::WeeAlloc::INIT;

pub mod args_parser;
pub mod base16;
pub mod bytesrepr;
pub mod contract_api;
pub mod execution;
pub mod ext_ffi;
#[cfg(any(test, feature = "gens"))]
pub mod gens;
#[cfg(not(feature = "std"))]
pub mod handlers;
pub mod key;
pub mod system_contracts;
#[cfg(any(test, feature = "gens"))]
pub mod test_utils;
pub mod unwrap_or_revert;
pub mod uref;
<<<<<<< HEAD
pub mod value;

mod ext_ffi {
    extern "C" {
        pub fn read_value(key_ptr: *const u8, key_size: usize) -> usize;
        pub fn read_value_local(key_ptr: *const u8, key_size: usize) -> usize;
        pub fn get_read(value_ptr: *mut u8); //can only be called after `read_value` or `read_value_local`
        pub fn write(key_ptr: *const u8, key_size: usize, value_ptr: *const u8, value_size: usize);
        pub fn write_local(
            key_ptr: *const u8,
            key_size: usize,
            value_ptr: *const u8,
            value_size: usize,
        );
        pub fn add(key_ptr: *const u8, key_size: usize, value_ptr: *const u8, value_size: usize);
        pub fn new_uref(key_ptr: *mut u8, value_ptr: *const u8, value_size: usize);
        pub fn store_function(
            function_name_ptr: *const u8,
            function_name_size: usize,
            named_keys_ptr: *const u8,
            named_keys_size: usize,
            uref_addr_ptr: *const u8,
        );
        pub fn store_function_at_hash(
            function_name_ptr: *const u8,
            function_name_size: usize,
            named_keys_ptr: *const u8,
            named_keys_size: usize,
            hash_ptr: *const u8,
        );
        pub fn serialize_named_keys() -> usize;
        // Can only be called after `serialize_named_keys`.
        pub fn list_named_keys(dest_ptr: *mut u8);
        pub fn load_arg(i: u32) -> isize;
        pub fn get_arg(dest: *mut u8); //can only be called after `load_arg`
        pub fn ret(
            value_ptr: *const u8,
            value_size: usize,
            // extra urefs known by the current contract to make available to the caller
            extra_urefs_ptr: *const u8,
            extra_urefs_size: usize,
        ) -> !;
        pub fn call_contract(
            key_ptr: *const u8,
            key_size: usize,
            args_ptr: *const u8,
            args_size: usize,
            // extra urefs known by the caller to make available to the callee
            extra_urefs_ptr: *const u8,
            extra_urefs_size: usize,
        ) -> usize;
        pub fn get_call_result(res_ptr: *mut u8); //can only be called after `call_contract`
        pub fn get_key(name_ptr: *const u8, name_size: usize) -> usize;
        pub fn has_key(name_ptr: *const u8, name_size: usize) -> i32;
        pub fn put_key(name_ptr: *const u8, name_size: usize, key_ptr: *const u8, key_size: usize);
        pub fn revert(status: u32) -> !;
        pub fn is_valid(value_ptr: *const u8, value_size: usize) -> i32;
        pub fn add_associated_key(public_key_ptr: *const u8, weight: i32) -> i32;
        pub fn remove_associated_key(public_key_ptr: *const u8) -> i32;
        pub fn update_associated_key(public_key_ptr: *const u8, weight: i32) -> i32;
        pub fn set_action_threshold(permission_level: u32, threshold: i32) -> i32;
        pub fn remove_key(name_ptr: *const u8, name_size: usize);
        pub fn get_caller(dest_ptr: *const u8);
        pub fn create_purse(purse_id_ptr: *const u8, purse_id_size: usize) -> i32;
        pub fn transfer_to_account(
            target_ptr: *const u8,
            target_size: usize,
            amount_ptr: *const u8,
            amount_size: usize,
        ) -> i32;
        pub fn get_blocktime(dest_ptr: *const u8);
        pub fn transfer_from_purse_to_account(
            source_ptr: *const u8,
            source_size: usize,
            target_ptr: *const u8,
            target_size: usize,
            amount_ptr: *const u8,
            amount_size: usize,
        ) -> i32;
        pub fn transfer_from_purse_to_purse(
            source_ptr: *const u8,
            source_size: usize,
            target_ptr: *const u8,
            target_size: usize,
            amount_ptr: *const u8,
            amount_size: usize,
        ) -> i32;
        pub fn get_balance(purse_id_ptr: *const u8, purse_id_size: usize) -> i32;
        pub fn get_phase(dest_ptr: *mut u8);
        pub fn upgrade_contract_at_uref(
            name_ptr: *const u8,
            name_size: usize,
            key_ptr: *const u8,
            key_size: usize,
        ) -> i32;
        pub fn get_system_contract(
            system_contract_index: u32,
            dest_ptr: *mut u8,
            dest_size: usize,
        ) -> i32;
    }
}

#[cfg(not(feature = "std"))]
pub mod handlers {

    #[panic_handler]
    #[no_mangle]
    pub fn panic(_info: &::core::panic::PanicInfo) -> ! {
        unsafe {
            ::core::intrinsics::abort();
        }
    }

    #[alloc_error_handler]
    #[no_mangle]
    pub extern "C" fn oom(_: ::core::alloc::Layout) -> ! {
        unsafe {
            ::core::intrinsics::abort();
        }
    }

    #[lang = "eh_personality"]
    extern "C" fn eh_personality() {}
}
=======
pub mod value;
>>>>>>> 5627f877
<|MERGE_RESOLUTION|>--- conflicted
+++ resolved
@@ -45,132 +45,4 @@
 pub mod test_utils;
 pub mod unwrap_or_revert;
 pub mod uref;
-<<<<<<< HEAD
-pub mod value;
-
-mod ext_ffi {
-    extern "C" {
-        pub fn read_value(key_ptr: *const u8, key_size: usize) -> usize;
-        pub fn read_value_local(key_ptr: *const u8, key_size: usize) -> usize;
-        pub fn get_read(value_ptr: *mut u8); //can only be called after `read_value` or `read_value_local`
-        pub fn write(key_ptr: *const u8, key_size: usize, value_ptr: *const u8, value_size: usize);
-        pub fn write_local(
-            key_ptr: *const u8,
-            key_size: usize,
-            value_ptr: *const u8,
-            value_size: usize,
-        );
-        pub fn add(key_ptr: *const u8, key_size: usize, value_ptr: *const u8, value_size: usize);
-        pub fn new_uref(key_ptr: *mut u8, value_ptr: *const u8, value_size: usize);
-        pub fn store_function(
-            function_name_ptr: *const u8,
-            function_name_size: usize,
-            named_keys_ptr: *const u8,
-            named_keys_size: usize,
-            uref_addr_ptr: *const u8,
-        );
-        pub fn store_function_at_hash(
-            function_name_ptr: *const u8,
-            function_name_size: usize,
-            named_keys_ptr: *const u8,
-            named_keys_size: usize,
-            hash_ptr: *const u8,
-        );
-        pub fn serialize_named_keys() -> usize;
-        // Can only be called after `serialize_named_keys`.
-        pub fn list_named_keys(dest_ptr: *mut u8);
-        pub fn load_arg(i: u32) -> isize;
-        pub fn get_arg(dest: *mut u8); //can only be called after `load_arg`
-        pub fn ret(
-            value_ptr: *const u8,
-            value_size: usize,
-            // extra urefs known by the current contract to make available to the caller
-            extra_urefs_ptr: *const u8,
-            extra_urefs_size: usize,
-        ) -> !;
-        pub fn call_contract(
-            key_ptr: *const u8,
-            key_size: usize,
-            args_ptr: *const u8,
-            args_size: usize,
-            // extra urefs known by the caller to make available to the callee
-            extra_urefs_ptr: *const u8,
-            extra_urefs_size: usize,
-        ) -> usize;
-        pub fn get_call_result(res_ptr: *mut u8); //can only be called after `call_contract`
-        pub fn get_key(name_ptr: *const u8, name_size: usize) -> usize;
-        pub fn has_key(name_ptr: *const u8, name_size: usize) -> i32;
-        pub fn put_key(name_ptr: *const u8, name_size: usize, key_ptr: *const u8, key_size: usize);
-        pub fn revert(status: u32) -> !;
-        pub fn is_valid(value_ptr: *const u8, value_size: usize) -> i32;
-        pub fn add_associated_key(public_key_ptr: *const u8, weight: i32) -> i32;
-        pub fn remove_associated_key(public_key_ptr: *const u8) -> i32;
-        pub fn update_associated_key(public_key_ptr: *const u8, weight: i32) -> i32;
-        pub fn set_action_threshold(permission_level: u32, threshold: i32) -> i32;
-        pub fn remove_key(name_ptr: *const u8, name_size: usize);
-        pub fn get_caller(dest_ptr: *const u8);
-        pub fn create_purse(purse_id_ptr: *const u8, purse_id_size: usize) -> i32;
-        pub fn transfer_to_account(
-            target_ptr: *const u8,
-            target_size: usize,
-            amount_ptr: *const u8,
-            amount_size: usize,
-        ) -> i32;
-        pub fn get_blocktime(dest_ptr: *const u8);
-        pub fn transfer_from_purse_to_account(
-            source_ptr: *const u8,
-            source_size: usize,
-            target_ptr: *const u8,
-            target_size: usize,
-            amount_ptr: *const u8,
-            amount_size: usize,
-        ) -> i32;
-        pub fn transfer_from_purse_to_purse(
-            source_ptr: *const u8,
-            source_size: usize,
-            target_ptr: *const u8,
-            target_size: usize,
-            amount_ptr: *const u8,
-            amount_size: usize,
-        ) -> i32;
-        pub fn get_balance(purse_id_ptr: *const u8, purse_id_size: usize) -> i32;
-        pub fn get_phase(dest_ptr: *mut u8);
-        pub fn upgrade_contract_at_uref(
-            name_ptr: *const u8,
-            name_size: usize,
-            key_ptr: *const u8,
-            key_size: usize,
-        ) -> i32;
-        pub fn get_system_contract(
-            system_contract_index: u32,
-            dest_ptr: *mut u8,
-            dest_size: usize,
-        ) -> i32;
-    }
-}
-
-#[cfg(not(feature = "std"))]
-pub mod handlers {
-
-    #[panic_handler]
-    #[no_mangle]
-    pub fn panic(_info: &::core::panic::PanicInfo) -> ! {
-        unsafe {
-            ::core::intrinsics::abort();
-        }
-    }
-
-    #[alloc_error_handler]
-    #[no_mangle]
-    pub extern "C" fn oom(_: ::core::alloc::Layout) -> ! {
-        unsafe {
-            ::core::intrinsics::abort();
-        }
-    }
-
-    #[lang = "eh_personality"]
-    extern "C" fn eh_personality() {}
-}
-=======
-pub mod value;
->>>>>>> 5627f877
+pub mod value;