extern crate clap;
extern crate common;
extern crate execution_engine;
#[macro_use]
extern crate lazy_static;
extern crate shared;
extern crate storage;
extern crate wasm_prep;

use std::collections::BTreeMap;
use std::fs::File;
use std::io::prelude::*;
use std::iter::Iterator;

use clap::{App, Arg, ArgMatches};

use execution_engine::engine::{EngineState, ExecutionResult, RootNotFound};
use execution_engine::execution::WasmiExecutor;
use shared::logging;
use shared::logging::log_level::LogLevel;
use shared::logging::log_settings;
use shared::logging::log_settings::{LogLevelFilter, LogSettings};
use shared::newtypes::Blake2bHash;
use storage::global_state::in_memory::InMemoryGlobalState;
use storage::history::CommitResult;
use wasm_prep::{wasm_costs::WasmCosts, WasmiPreprocessor};

// exe / proc
const PROC_NAME: &str = "execution-engine";
const APP_NAME: &str = "Execution Engine Standalone";
const SERVER_START_MESSAGE: &str = "starting Execution Engine Standalone";
const SERVER_STOP_MESSAGE: &str = "stopping Execution Engine Standalone";
const SERVER_NO_WASM_MESSAGE: &str = "no wasm files to process";
const SERVER_NO_GAS_MESSAGE: &str = "no gas available";

// loglevel
const ARG_LOG_LEVEL: &str = "loglevel";
const ARG_LOG_LEVEL_VALUE: &str = "LOGLEVEL";
const ARG_LOG_LEVEL_HELP: &str = "[ fatal | error | warning | info | debug ]";

// defaults
const DEFAULT_ADDRESS: &str = "00000000000000000000";
const DEFAULT_GAS_LIMIT: &str = "18446744073709551615";

// Command line arguments instance
lazy_static! {
    static ref ARG_MATCHES: clap::ArgMatches<'static> = get_args();
}

// LogSettings instance to be used within this application
lazy_static! {
    static ref LOG_SETTINGS: log_settings::LogSettings = get_log_settings();
}

#[derive(Debug)]
struct Task {
    path: String,
    bytes: Vec<u8>,
}

#[allow(unreachable_code)]
fn main() {
    set_panic_hook();

    log_settings::set_log_settings_provider(&*LOG_SETTINGS);

    logging::log_info(SERVER_START_MESSAGE);

    let matches: &clap::ArgMatches = &*ARG_MATCHES;

    let wasm_files: Vec<Task> = {
        let file_str_iter = matches.values_of("wasm").expect("Wasm file not defined.");
        file_str_iter
            .map(|file_str| {
                let mut file = File::open(file_str).expect("Cannot open Wasm file");
                let mut content: Vec<u8> = Vec::new();
                let _ = file
                    .read_to_end(&mut content)
                    .expect("Error when reading a file:");
                Task {
                    path: String::from(file_str),
                    bytes: content,
                }
            })
            .collect()
    };

<<<<<<< HEAD
    if wasm_files.is_empty() {
        logging::log_info(SERVER_NO_WASM_MESSAGE);
    }

    let account_addr: [u8; 20] = {
        let mut address = [48u8; 20];
=======
    let account_addr: [u8; 32] = {
        let mut address = [48u8; 32];
>>>>>>> 349acf99
        matches
            .value_of("address")
            .map(str::as_bytes)
            .map(|bytes| address.copy_from_slice(bytes))
            .expect("Error when parsing address");
        address
    };

    let gas_limit: u64 = matches
        .value_of("gas-limit")
        .and_then(|v| v.parse::<u64>().ok())
        .expect("Provided gas limit value is not u64.");

    if gas_limit == 0 {
        logging::log_info(SERVER_NO_GAS_MESSAGE);
    }

    // TODO: move to arg parser
    let timestamp: u64 = 100_000;
    let nonce: u64 = 1;
    let protocol_version: u64 = 1;

    // let path = std::path::Path::new("./tmp/");
    // TODO: Better error handling?
    //    let global_state = LmdbGs::new(&path).unwrap();
    let init_state = storage::global_state::mocked_account(account_addr);
    let global_state =
        InMemoryGlobalState::from_pairs(&init_state).expect("Could not create global state");
    let mut state_hash: Blake2bHash = global_state.root_hash;
    let engine_state = EngineState::new(global_state);

    let wasmi_executor = WasmiExecutor;
    let wasm_costs = WasmCosts::from_version(protocol_version).unwrap_or_else(|| {
        panic!(
            "Wasm cost table wasn't defined for protocol version: {}",
            protocol_version
        )
    });
    let wasmi_preprocessor: WasmiPreprocessor = WasmiPreprocessor::new(wasm_costs);

    for wasm_bytes in wasm_files.iter() {
        let result = engine_state.run_deploy(
            &wasm_bytes.bytes,
            &[], // TODO: consume args from CLI
            account_addr,
            timestamp,
            nonce,
            state_hash,
            gas_limit,
            protocol_version,
            &wasmi_executor,
            &wasmi_preprocessor,
        );

        let mut log_level = LogLevel::Info;
        let mut properties: BTreeMap<String, String> = BTreeMap::new();
        let mut error_message: String = String::new();

        properties.insert(String::from("pre-state-hash"), format!("{:?}", state_hash));
        properties.insert(String::from("wasm-path"), wasm_bytes.path.to_owned());

        match result {
            Err(RootNotFound(hash)) => {
                log_level = LogLevel::Error;
                error_message = format!("root {:?} not found", hash);
                properties.insert(String::from("root-hash"), format!("{:?}", hash));
            }
            Ok(ExecutionResult {
                result: Ok(effects),
                cost,
            }) => {
                properties.insert("gas-cost".to_string(), format!("{:?}", cost));

                match engine_state.apply_effect(state_hash, effects.1) {
                    Ok(CommitResult::RootNotFound) => {
                        log_level = LogLevel::Warning;
                        error_message = format!("root {:?} not found", state_hash);
                        properties.insert(String::from("root-hash"), format!("{:?}", state_hash));
                    }
                    Ok(CommitResult::KeyNotFound(key)) => {
                        log_level = LogLevel::Warning;
                        error_message = format!("key {:?} not found", key);
                    }
                    Ok(CommitResult::TypeMismatch(type_mismatch)) => {
                        log_level = LogLevel::Warning;
                        error_message = format!("type mismatch: {:?} ", type_mismatch);
                    }
                    Ok(CommitResult::Overflow) => {
                        log_level = LogLevel::Warning;
                        error_message = String::from("overflow during addition");
                    }
                    Ok(CommitResult::Success(new_root_hash)) => {
                        state_hash = new_root_hash; // we need to keep updating the post state hash after each deploy
                        properties.insert(
                            String::from("post-state-hash"),
                            format!("{:?}", new_root_hash),
                        );
                    }
                    Err(storage_err) => {
                        error_message = format!("{:?}", storage_err);
                    }
                }
            }
            Ok(ExecutionResult {
                result: Err(error),
                cost,
            }) => {
                properties.insert("gas-cost".to_string(), format!("{:?}", cost));
                error_message = format!("{:?}", error);
            }
        }

        let success = error_message.is_empty();
        properties.insert(String::from("success"), format!("{:?}", success));

        if !success {
            properties.insert(String::from("error"), error_message);
        }

        let message_format: String = if success {
            String::from("{pre-state-hash} {gas-cost} {wasm-path} success: {success}")
        } else {
            String::from(
                "{pre-state-hash} {gas-cost} {wasm-path} success: {success} error: {error}",
            )
        };

        logging::log_details(log_level, message_format, properties);
    }

    logging::log_info(SERVER_STOP_MESSAGE);
}

/// Sets panic hook for logging panic info
fn set_panic_hook() {
    let hook: Box<dyn Fn(&std::panic::PanicInfo) + 'static + Sync + Send> =
        Box::new(move |panic_info| {
            match panic_info.payload().downcast_ref::<&str>() {
                Some(s) => {
                    let panic_message = format!("{:?}", s);
                    logging::log_fatal(&panic_message);
                }
                None => {
                    let panic_message = format!("{:?}", panic_info);
                    logging::log_fatal(&panic_message);
                }
            }

            logging::log_info(SERVER_STOP_MESSAGE);
        });
    std::panic::set_hook(hook);
}

/// Gets command line arguments
fn get_args() -> ArgMatches<'static> {
    App::new(APP_NAME)
        .arg(
            Arg::with_name("address")
                .short("a")
                .long("address")
                .default_value(DEFAULT_ADDRESS)
                .value_name("BYTES")
                .required(false)
                .takes_value(true),
        )
        .arg(
            Arg::with_name("gas-limit")
                .short("l")
                .long("gas-limit")
                .default_value(DEFAULT_GAS_LIMIT)
                .required(false)
                .takes_value(true),
        )
        .arg(
            Arg::with_name("wasm")
                .long("wasm")
                .multiple(true)
                .required(true)
                .index(1),
        )
        .arg(
            Arg::with_name(ARG_LOG_LEVEL)
                .required(false)
                .long(ARG_LOG_LEVEL)
                .takes_value(true)
                .value_name(ARG_LOG_LEVEL_VALUE)
                .help(ARG_LOG_LEVEL_HELP),
        )
        .get_matches()
}

/// Builds and returns log_settings
fn get_log_settings() -> log_settings::LogSettings {
    let matches: &clap::ArgMatches = &*ARG_MATCHES;

    let log_level_filter = LogLevelFilter::from_input(matches.value_of(ARG_LOG_LEVEL));

    LogSettings::new(PROC_NAME, log_level_filter)
}<|MERGE_RESOLUTION|>--- conflicted
+++ resolved
@@ -85,17 +85,12 @@
             .collect()
     };
 
-<<<<<<< HEAD
     if wasm_files.is_empty() {
         logging::log_info(SERVER_NO_WASM_MESSAGE);
     }
 
-    let account_addr: [u8; 20] = {
-        let mut address = [48u8; 20];
-=======
     let account_addr: [u8; 32] = {
         let mut address = [48u8; 32];
->>>>>>> 349acf99
         matches
             .value_of("address")
             .map(str::as_bytes)
