[package]
name = "shared"
version = "0.2.0"
authors = ["Henry Till <henrytill@gmail.com>", "Ed Hastings <ed@casperlabs.io>"]
edition = "2018"

[dependencies]
blake2 = "0.8"
chrono = "0.4.6"
common = { path = "../common", features = ["std"], package = "casperlabs-contract-ffi" }
hostname = "0.1.5"
lazy_static = "1.3.0"
<<<<<<< HEAD
log = "0.4.6"
=======
libc = "0.2.54"
>>>>>>> d6d5f32d
serde = { version = "1.0.90", features = ["derive"] }
serde_json = "1.0.39"<|MERGE_RESOLUTION|>--- conflicted
+++ resolved
@@ -10,10 +10,7 @@
 common = { path = "../common", features = ["std"], package = "casperlabs-contract-ffi" }
 hostname = "0.1.5"
 lazy_static = "1.3.0"
-<<<<<<< HEAD
+libc = "0.2.54"
 log = "0.4.6"
-=======
-libc = "0.2.54"
->>>>>>> d6d5f32d
 serde = { version = "1.0.90", features = ["derive"] }
 serde_json = "1.0.39"