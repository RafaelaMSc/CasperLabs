use std::collections::hash_map::RandomState;
use std::collections::{BTreeMap, HashMap};

use contract_ffi::key::Key;
use contract_ffi::value::account::PublicKey;
use contract_ffi::value::{Value, U512};
<<<<<<< HEAD
use engine_core::engine_state::{EngineConfig, CONV_RATE};
use engine_grpc_server::engine_server::ipc::ExecuteRequest;
use engine_shared::gas::Gas;
use engine_shared::motes::Motes;
=======
use engine_core::engine_state::CONV_RATE;
>>>>>>> 6980bbe4
use engine_shared::transform::Transform;
use std::convert::TryInto;

<<<<<<< HEAD
use crate::support::test_stored_contract_support::{
    self, DeployBuilder, Diff, ExecRequestBuilder, WasmTestBuilder, WasmTestResult,
    GENESIS_INITIAL_BALANCE,
};
use crate::support::test_support;

const GENESIS_ADDR: [u8; 32] = [12; 32];
=======
use crate::support::test_support::{
    self, DeployItemBuilder, Diff, ExecuteRequestBuilder, InMemoryWasmTestBuilder,
    GENESIS_INITIAL_BALANCE,
};
use crate::test::{DEFAULT_ACCOUNT_ADDR, DEFAULT_ACCOUNT_KEY, DEFAULT_GENESIS_CONFIG};

>>>>>>> 6980bbe4
const ACCOUNT_1_ADDR: [u8; 32] = [42u8; 32];
const STANDARD_PAYMENT_CONTRACT_NAME: &str = "standard_payment";
const TRANSFER_PURSE_TO_ACCOUNT_CONTRACT_NAME: &str = "transfer_purse_to_account";

#[ignore]
#[test]
fn should_exec_non_stored_code() {
    // using the new execute logic, passing code for both payment and session
    // should work exactly as it did with the original exec logic

    let account_1_public_key = PublicKey::new(ACCOUNT_1_ADDR);
    let payment_purse_amount = 10_000_000;
    let transferred_amount = 1;

    let exec_request = {
        let deploy = DeployItemBuilder::new()
            .with_address(DEFAULT_ACCOUNT_ADDR)
            .with_session_code(
                &format!("{}.wasm", TRANSFER_PURSE_TO_ACCOUNT_CONTRACT_NAME),
                (account_1_public_key, U512::from(transferred_amount)),
            )
            .with_payment_code(
                &format!("{}.wasm", STANDARD_PAYMENT_CONTRACT_NAME),
                (U512::from(payment_purse_amount),),
            )
            .with_authorization_keys(&[*DEFAULT_ACCOUNT_KEY])
            .with_deploy_hash([1; 32])
            .build();

        ExecuteRequestBuilder::new().push_deploy(deploy).build()
    };

    let mut builder = InMemoryWasmTestBuilder::default();
    builder.run_genesis(&*DEFAULT_GENESIS_CONFIG);

    let test_result = builder.exec_commit_finish(exec_request);

    let default_account = builder
        .get_account(DEFAULT_ACCOUNT_ADDR)
        .expect("should get genesis account");
    let modified_balance: U512 = builder.get_purse_balance(default_account.purse_id());

    let initial_balance: U512 = U512::from(GENESIS_INITIAL_BALANCE);

    assert_ne!(
        modified_balance, initial_balance,
        "balance should be less than initial balance"
    );

    let response = test_result
        .builder()
        .get_exec_response(0)
        .expect("there should be a response")
        .clone();

<<<<<<< HEAD
    let success_result = test_stored_contract_support::get_success_result(&response);
    let cost = success_result
        .get_cost()
        .try_into()
        .expect("should map to U512");
    let gas = Gas::new(cost);
    let motes = Motes::from_gas(gas, CONV_RATE).expect("should have motes");
    let tally = motes.value() + U512::from(transferred_amount) + modified_balance;
=======
    let motes = test_support::get_success_result(&response).cost * CONV_RATE;

    let tally = U512::from(motes + transferred_amount) + modified_balance;
>>>>>>> 6980bbe4

    assert_eq!(
        initial_balance, tally,
        "no net resources should be gained or lost post-distribution"
    );
}

#[ignore]
#[test]
fn should_exec_stored_code_by_hash() {
    let payment_purse_amount = 10_000_000;

    // first, store standard payment contract
    let exec_request = {
        let deploy = DeployItemBuilder::new()
            .with_address(DEFAULT_ACCOUNT_ADDR)
            .with_session_code(
                &format!("{}_stored.wasm", STANDARD_PAYMENT_CONTRACT_NAME),
                (),
            )
            .with_payment_code(
                &format!("{}.wasm", STANDARD_PAYMENT_CONTRACT_NAME),
                (U512::from(payment_purse_amount),),
            )
            .with_authorization_keys(&[*DEFAULT_ACCOUNT_KEY])
            .with_deploy_hash([1; 32])
            .build();

        ExecuteRequestBuilder::new().push_deploy(deploy).build()
    };

    let mut builder = InMemoryWasmTestBuilder::default();
    builder.run_genesis(&*DEFAULT_GENESIS_CONFIG);

    let test_result = builder.exec_commit_finish(exec_request);

    let response = test_result
        .builder()
        .get_exec_response(0)
        .expect("there should be a response")
        .clone();

    let transforms = &test_result.builder().get_transforms()[0];

    // find the contract write transform, then get the hash from its key
    let stored_payment_contract_hash = {
        let mut ret = None;
        for (k, t) in transforms {
            if let Transform::Write(Value::Contract(_)) = t {
                if let Key::Hash(hash) = k {
                    ret = Some(hash);
                    break;
                }
            }
        }
        ret
    };

    assert_ne!(
        stored_payment_contract_hash, None,
        "stored_payment_contract_hash should exist"
    );

<<<<<<< HEAD
    let result = test_stored_contract_support::get_success_result(&response);
    let cost = result.get_cost().try_into().expect("should map to U512");
    let gas = Gas::new(cost);
    let motes_alpha = Motes::from_gas(gas, CONV_RATE).expect("should have motes");
=======
    let motes_alpha = test_support::get_success_result(&response).cost * CONV_RATE;
>>>>>>> 6980bbe4

    let default_account = builder
        .get_account(DEFAULT_ACCOUNT_ADDR)
        .expect("should get genesis account");
    let modified_balance_alpha: U512 = builder.get_purse_balance(default_account.purse_id());

    let account_1_public_key = PublicKey::new(ACCOUNT_1_ADDR);
    let transferred_amount = 1;

    // next make another deploy that USES stored payment logic
    let exec_request_stored_payment = {
        let deploy = DeployItemBuilder::new()
            .with_address(DEFAULT_ACCOUNT_ADDR)
            .with_session_code(
                &format!("{}.wasm", TRANSFER_PURSE_TO_ACCOUNT_CONTRACT_NAME),
                (account_1_public_key, U512::from(transferred_amount)),
            )
            .with_stored_payment_hash(
                stored_payment_contract_hash
                    .expect("hash should exist")
                    .to_vec(),
                (U512::from(payment_purse_amount),),
            )
            .with_authorization_keys(&[*DEFAULT_ACCOUNT_KEY])
            .with_deploy_hash([2; 32])
            .build();

        ExecuteRequestBuilder::new().push_deploy(deploy).build()
    };

    let test_result = builder.exec_commit_finish(exec_request_stored_payment);

    let modified_balance_bravo: U512 = builder.get_purse_balance(default_account.purse_id());

    let initial_balance: U512 = U512::from(GENESIS_INITIAL_BALANCE);

    let response = test_result
        .builder()
        .get_exec_response(1)
        .expect("there should be a response")
        .clone();

<<<<<<< HEAD
    let result = test_stored_contract_support::get_success_result(&response);
    let cost = result.get_cost().try_into().expect("should map to U512");
    let gas = Gas::new(cost);
    let motes_bravo = Motes::from_gas(gas, CONV_RATE).expect("should have motes");
=======
    let motes_bravo = test_support::get_success_result(&response).cost * CONV_RATE;
>>>>>>> 6980bbe4

    let tally = motes_alpha.value()
        + motes_bravo.value()
        + U512::from(transferred_amount)
        + modified_balance_bravo;

    assert!(
        modified_balance_alpha < initial_balance,
        "balance should be less than initial balance"
    );

    assert!(
        modified_balance_bravo < modified_balance_alpha,
        "second modified balance should be less than first modified balance"
    );

    assert_eq!(
        initial_balance, tally,
        "no net resources should be gained or lost post-distribution"
    );
}

#[ignore]
#[test]
fn should_exec_stored_code_by_named_hash() {
    let payment_purse_amount = 10_000_000;

    // first, store standard payment contract
    let exec_request = {
        let deploy = DeployItemBuilder::new()
            .with_address(DEFAULT_ACCOUNT_ADDR)
            .with_session_code(
                &format!("{}_stored.wasm", STANDARD_PAYMENT_CONTRACT_NAME),
                (),
            )
            .with_payment_code(
                &format!("{}.wasm", STANDARD_PAYMENT_CONTRACT_NAME),
                (U512::from(payment_purse_amount),),
            )
            .with_authorization_keys(&[*DEFAULT_ACCOUNT_KEY])
            .with_deploy_hash([1; 32])
            .build();

        ExecuteRequestBuilder::new().push_deploy(deploy).build()
    };

    let mut builder = InMemoryWasmTestBuilder::default();
    builder.run_genesis(&*DEFAULT_GENESIS_CONFIG);

    let test_result = builder.exec_commit_finish(exec_request);

    let response = test_result
        .builder()
        .get_exec_response(0)
        .expect("there should be a response")
        .clone();

<<<<<<< HEAD
    let result = test_stored_contract_support::get_success_result(&response);
    let cost = result.get_cost().try_into().expect("should map to U512");
    let gas = Gas::new(cost);
    let motes_alpha = Motes::from_gas(gas, CONV_RATE).expect("should have motes");
=======
    let motes_alpha = test_support::get_success_result(&response).cost * CONV_RATE;
>>>>>>> 6980bbe4

    let default_account = builder
        .get_account(DEFAULT_ACCOUNT_ADDR)
        .expect("should get genesis account");
    let modified_balance_alpha: U512 = builder.get_purse_balance(default_account.purse_id());

    let account_1_public_key = PublicKey::new(ACCOUNT_1_ADDR);
    let transferred_amount = 1;

    // next make another deploy that USES stored payment logic
    let exec_request_stored_payment = {
        let deploy = DeployItemBuilder::new()
            .with_address(DEFAULT_ACCOUNT_ADDR)
            .with_session_code(
                &format!("{}.wasm", TRANSFER_PURSE_TO_ACCOUNT_CONTRACT_NAME),
                (account_1_public_key, U512::from(transferred_amount)),
            )
            .with_stored_payment_named_key(
                STANDARD_PAYMENT_CONTRACT_NAME,
                (U512::from(payment_purse_amount),),
            )
            .with_authorization_keys(&[*DEFAULT_ACCOUNT_KEY])
            .with_deploy_hash([2; 32])
            .build();

        ExecuteRequestBuilder::new().push_deploy(deploy).build()
    };

    let test_result = builder.exec_commit_finish(exec_request_stored_payment);

    let default_account = builder
        .get_account(DEFAULT_ACCOUNT_ADDR)
        .expect("should get genesis account");
    let modified_balance_bravo: U512 = builder.get_purse_balance(default_account.purse_id());

    let initial_balance: U512 = U512::from(GENESIS_INITIAL_BALANCE);

    let response = test_result
        .builder()
        .get_exec_response(1)
        .expect("there should be a response")
        .clone();

<<<<<<< HEAD
    let result = test_stored_contract_support::get_success_result(&response);
    let cost = result.get_cost().try_into().expect("should map to U512");
    let gas = Gas::new(cost);
    let motes_bravo = Motes::from_gas(gas, CONV_RATE).expect("should have motes");
=======
    let motes_bravo = test_support::get_success_result(&response).cost * CONV_RATE;
>>>>>>> 6980bbe4

    let tally = motes_alpha.value()
        + motes_bravo.value()
        + U512::from(transferred_amount)
        + modified_balance_bravo;

    assert!(
        modified_balance_alpha < initial_balance,
        "balance should be less than initial balance"
    );

    assert!(
        modified_balance_bravo < modified_balance_alpha,
        "second modified balance should be less than first modified balance"
    );

    assert_eq!(
        initial_balance, tally,
        "no net resources should be gained or lost post-distribution"
    );
}

#[ignore]
#[test]
fn should_exec_stored_code_by_named_uref() {
    let payment_purse_amount = 100_000_000; // <- seems like a lot, but it gets spent fast!

    // first, store transfer contract
    let exec_request = {
        let deploy = DeployItemBuilder::new()
            .with_address(DEFAULT_ACCOUNT_ADDR)
            .with_session_code(
                &format!("{}_stored.wasm", TRANSFER_PURSE_TO_ACCOUNT_CONTRACT_NAME),
                (),
            )
            .with_payment_code(
                &format!("{}.wasm", STANDARD_PAYMENT_CONTRACT_NAME),
                (U512::from(payment_purse_amount),),
            )
            .with_authorization_keys(&[*DEFAULT_ACCOUNT_KEY])
            .with_deploy_hash([1; 32])
            .build();

        ExecuteRequestBuilder::new().push_deploy(deploy).build()
    };

    let mut builder = InMemoryWasmTestBuilder::default();
    builder.run_genesis(&*DEFAULT_GENESIS_CONFIG);

    let test_result = builder.exec_commit_finish(exec_request);

    let response = test_result
        .builder()
        .get_exec_response(0)
        .expect("there should be a response")
        .clone();

<<<<<<< HEAD
    let result = test_stored_contract_support::get_success_result(&response);
    let cost = result.get_cost().try_into().expect("should map to U512");
    let gas = Gas::new(cost);
    let motes_alpha = Motes::from_gas(gas, CONV_RATE).expect("should have motes");
=======
    let motes_alpha = test_support::get_success_result(&response).cost * CONV_RATE;
>>>>>>> 6980bbe4

    let default_account = builder
        .get_account(DEFAULT_ACCOUNT_ADDR)
        .expect("should get genesis account");
    let modified_balance_alpha: U512 = builder.get_purse_balance(default_account.purse_id());

    let account_1_public_key = PublicKey::new(ACCOUNT_1_ADDR);
    let transferred_amount = 1;

    // next make another deploy that USES stored session logic
    let exec_request_stored_session = {
        let deploy = DeployItemBuilder::new()
            .with_address(DEFAULT_ACCOUNT_ADDR)
            .with_stored_session_named_key(
                TRANSFER_PURSE_TO_ACCOUNT_CONTRACT_NAME,
                (account_1_public_key, U512::from(transferred_amount)),
            )
            .with_payment_code(
                &format!("{}.wasm", STANDARD_PAYMENT_CONTRACT_NAME),
                (U512::from(payment_purse_amount),),
            )
            .with_authorization_keys(&[*DEFAULT_ACCOUNT_KEY])
            .with_deploy_hash([2; 32])
            .build();

        ExecuteRequestBuilder::new().push_deploy(deploy).build()
    };

    let test_result = builder.exec_commit_finish(exec_request_stored_session);

    let modified_balance_bravo: U512 = builder.get_purse_balance(default_account.purse_id());

    let initial_balance: U512 = U512::from(GENESIS_INITIAL_BALANCE);

    let response = test_result
        .builder()
        .get_exec_response(1)
        .expect("there should be a response")
        .clone();

<<<<<<< HEAD
    let result = test_stored_contract_support::get_success_result(&response);
    let cost = result.get_cost().try_into().expect("should map to U512");
    let gas = Gas::new(cost);
    let motes_bravo = Motes::from_gas(gas, CONV_RATE).expect("should have motes");
=======
    let motes_bravo = test_support::get_success_result(&response).cost * CONV_RATE;
>>>>>>> 6980bbe4

    let tally = motes_alpha.value()
        + motes_bravo.value()
        + U512::from(transferred_amount)
        + modified_balance_bravo;

    assert!(
        modified_balance_alpha < initial_balance,
        "balance should be less than initial balance"
    );

    assert!(
        modified_balance_bravo < modified_balance_alpha,
        "second modified balance should be less than first modified balance"
    );

    assert_eq!(
        initial_balance, tally,
        "no net resources should be gained or lost post-distribution"
    );
}

#[ignore]
#[test]
fn should_exec_payment_and_session_stored_code() {
    let payment_purse_amount = 100_000_000; // <- seems like a lot, but it gets spent fast!

    // first, store standard payment contract
    let exec_request = {
        let deploy = DeployItemBuilder::new()
            .with_address(DEFAULT_ACCOUNT_ADDR)
            .with_session_code(
                &format!("{}_stored.wasm", STANDARD_PAYMENT_CONTRACT_NAME),
                (),
            )
            .with_payment_code(
                &format!("{}.wasm", STANDARD_PAYMENT_CONTRACT_NAME),
                (U512::from(payment_purse_amount),),
            )
            .with_authorization_keys(&[*DEFAULT_ACCOUNT_KEY])
            .with_deploy_hash([1; 32])
            .build();

        ExecuteRequestBuilder::new().push_deploy(deploy).build()
    };

    let mut builder = InMemoryWasmTestBuilder::default();
    builder.run_genesis(&*DEFAULT_GENESIS_CONFIG);

    let test_result = builder.exec_commit_finish(exec_request);

    let response = test_result
        .builder()
        .get_exec_response(0)
        .expect("there should be a response")
        .clone();

<<<<<<< HEAD
    let result = test_stored_contract_support::get_success_result(&response);
    let cost = result.get_cost().try_into().expect("should map to U512");
    let gas = Gas::new(cost);
    let motes_alpha = Motes::from_gas(gas, CONV_RATE).expect("should have motes");
=======
    let motes_alpha = test_support::get_success_result(&response).cost * CONV_RATE;
>>>>>>> 6980bbe4

    // next store transfer contract
    let exec_request_store_transfer = {
        let deploy = DeployItemBuilder::new()
            .with_address(DEFAULT_ACCOUNT_ADDR)
            .with_session_code(
                &format!("{}_stored.wasm", TRANSFER_PURSE_TO_ACCOUNT_CONTRACT_NAME),
                (),
            )
            .with_stored_payment_named_key(
                STANDARD_PAYMENT_CONTRACT_NAME,
                (U512::from(payment_purse_amount),),
            )
            .with_authorization_keys(&[*DEFAULT_ACCOUNT_KEY])
            .with_deploy_hash([2; 32])
            .build();

        ExecuteRequestBuilder::new().push_deploy(deploy).build()
    };

    let test_result = builder.exec_commit_finish(exec_request_store_transfer);

    let response = test_result
        .builder()
        .get_exec_response(1)
        .expect("there should be a response")
        .clone();

<<<<<<< HEAD
    let result = test_stored_contract_support::get_success_result(&response);
    let cost = result.get_cost().try_into().expect("should map to U512");
    let gas = Gas::new(cost);
    let motes_bravo = Motes::from_gas(gas, CONV_RATE).expect("should have motes");
=======
    let motes_bravo = test_support::get_success_result(&response).cost * CONV_RATE;
>>>>>>> 6980bbe4

    let account_1_public_key = PublicKey::new(ACCOUNT_1_ADDR);
    let transferred_amount = 1;

    // next make another deploy that USES stored payment logic & stored transfer
    // logic
    let exec_request_stored_only = {
        let deploy = DeployItemBuilder::new()
            .with_address(DEFAULT_ACCOUNT_ADDR)
            .with_stored_session_named_key(
                TRANSFER_PURSE_TO_ACCOUNT_CONTRACT_NAME,
                (account_1_public_key, U512::from(transferred_amount)),
            )
            .with_stored_payment_named_key(
                STANDARD_PAYMENT_CONTRACT_NAME,
                (U512::from(payment_purse_amount),),
            )
            .with_authorization_keys(&[*DEFAULT_ACCOUNT_KEY])
            .with_deploy_hash([3; 32])
            .build();

        ExecuteRequestBuilder::new().push_deploy(deploy).build()
    };

    let test_result = builder.exec_commit_finish(exec_request_stored_only);

    let response = test_result
        .builder()
        .get_exec_response(2)
        .expect("there should be a response")
        .clone();

<<<<<<< HEAD
    let result = test_stored_contract_support::get_success_result(&response);
    let cost = result.get_cost().try_into().expect("should map to U512");
    let gas = Gas::new(cost);
    let motes_charlie = Motes::from_gas(gas, CONV_RATE).expect("should have motes");
=======
    let motes_charlie = test_support::get_success_result(&response).cost * CONV_RATE;
>>>>>>> 6980bbe4

    let default_account = builder
        .get_account(DEFAULT_ACCOUNT_ADDR)
        .expect("should get genesis account");
    let modified_balance: U512 = builder.get_purse_balance(default_account.purse_id());

    let initial_balance: U512 = U512::from(GENESIS_INITIAL_BALANCE);

    let tally = motes_alpha.value()
        + motes_bravo.value()
        + motes_charlie.value()
        + U512::from(transferred_amount)
        + modified_balance;

    assert_eq!(
        initial_balance, tally,
        "no net resources should be gained or lost post-distribution"
    );
}

#[ignore]
#[test]
fn should_produce_same_transforms_by_uref_or_named_uref() {
    // get transforms for direct uref and named uref and compare them

    let account_1_public_key = PublicKey::new(ACCOUNT_1_ADDR);
    let payment_purse_amount = 100_000_000;
    let transferred_amount = 1;

    // first, store transfer contract
    let exec_request_genesis = {
        let deploy = DeployItemBuilder::new()
            .with_address(DEFAULT_ACCOUNT_ADDR)
            .with_session_code(
                &format!("{}_stored.wasm", TRANSFER_PURSE_TO_ACCOUNT_CONTRACT_NAME),
                (),
            )
            .with_payment_code(
                &format!("{}.wasm", STANDARD_PAYMENT_CONTRACT_NAME),
                (U512::from(payment_purse_amount),),
            )
            .with_authorization_keys(&[*DEFAULT_ACCOUNT_KEY])
            .with_deploy_hash([1u8; 32])
            .build();

        ExecuteRequestBuilder::new().push_deploy(deploy).build()
    };

    let mut builder_by_uref = InMemoryWasmTestBuilder::default();
    builder_by_uref.run_genesis(&*DEFAULT_GENESIS_CONFIG);

    let test_result = builder_by_uref.exec_commit_finish(exec_request_genesis.clone());
    let transforms: &HashMap<Key, Transform, RandomState> =
        &test_result.builder().get_transforms()[0];

    let stored_payment_contract_uref = {
        // get pos contract public key
        let pos_uref = {
            let account = builder_by_uref
                .get_account(DEFAULT_ACCOUNT_ADDR)
                .expect("genesis account should exist");
            account
                .named_keys()
                .get("pos")
                .and_then(Key::as_uref)
                .expect("should have pos uref")
                .to_owned()
        };

        // find the contract write transform, then get the uref from its key
        // the pos contract gets re-written when the refund purse uref is removed from
        // it and therefore there are two URef->Contract Writes present in
        // transforms... we want to ignore the proof of stake URef as it is not
        // the one we are interested in
        let stored_payment_contract_uref = transforms
            .iter()
            .find_map(|key_transform| match key_transform {
                (Key::URef(uref), Transform::Write(Value::Contract(_))) if uref != &pos_uref => {
                    Some(uref)
                }
                _ => None,
            })
            .expect("should have stored_payment_contract_uref");

        assert_ne!(
            &pos_uref, stored_payment_contract_uref,
            "should ignore the pos_uref"
        );

        stored_payment_contract_uref
    };

    // direct uref exec
    let exec_request_by_uref = {
        let deploy = DeployItemBuilder::new()
            .with_address(DEFAULT_ACCOUNT_ADDR)
            .with_stored_session_uref(
                *stored_payment_contract_uref,
                (account_1_public_key, U512::from(transferred_amount)),
            )
            .with_payment_code(
                &format!("{}.wasm", STANDARD_PAYMENT_CONTRACT_NAME),
                (U512::from(payment_purse_amount),),
            )
            .with_authorization_keys(&[*DEFAULT_ACCOUNT_KEY])
            .with_deploy_hash([2u8; 32])
            .build();

        ExecuteRequestBuilder::new().push_deploy(deploy).build()
    };

    let test_result = builder_by_uref.exec_commit_finish(exec_request_by_uref);
    let direct_uref_transforms = &test_result.builder().get_transforms()[1];

    let mut builder_by_named_uref = InMemoryWasmTestBuilder::default();
    builder_by_named_uref.run_genesis(&*DEFAULT_GENESIS_CONFIG);
    let _ = builder_by_named_uref.exec_commit_finish(exec_request_genesis);

    // named uref exec
    let exec_request_by_named_uref = {
        let deploy = DeployItemBuilder::new()
            .with_address(DEFAULT_ACCOUNT_ADDR)
            .with_stored_session_named_key(
                TRANSFER_PURSE_TO_ACCOUNT_CONTRACT_NAME,
                (account_1_public_key, U512::from(transferred_amount)),
            )
            .with_payment_code(
                &format!("{}.wasm", STANDARD_PAYMENT_CONTRACT_NAME),
                (U512::from(payment_purse_amount),),
            )
            .with_authorization_keys(&[*DEFAULT_ACCOUNT_KEY])
            .with_deploy_hash([2u8; 32])
            .build();

        ExecuteRequestBuilder::new().push_deploy(deploy).build()
    };

    let test_result = builder_by_named_uref.exec_commit_finish(exec_request_by_named_uref);
    let direct_named_uref_transforms = &test_result.builder().get_transforms()[1];

    assert_eq!(
        direct_uref_transforms, direct_named_uref_transforms,
        "transforms should match"
    );
}

#[ignore]
#[test]
<<<<<<< HEAD
fn should_produce_same_transforms_as_exec() {
    // using the new execute logic, passing code for both payment and session
    // should work exactly as it did with the original exec logic

    let genesis_addr = GENESIS_ADDR;
    let genesis_public_key = PublicKey::new(genesis_addr);
    let account_1_public_key = PublicKey::new(ACCOUNT_1_ADDR);
    let payment_purse_amount = 1_000_000_000;
    let transferred_amount = 1;

    let config = EngineConfig::new().set_use_payment_code(true);

    let execute_transforms = {
        let config = config.clone();

        let request = {
            let deploy = DeployBuilder::new()
                .with_address(genesis_addr)
                .with_session_code(
                    &format!("{}.wasm", TRANSFER_PURSE_TO_ACCOUNT_CONTRACT_NAME),
                    (account_1_public_key, U512::from(transferred_amount)),
                )
                .with_payment_code(
                    &format!("{}.wasm", STANDARD_PAYMENT_CONTRACT_NAME),
                    (U512::from(payment_purse_amount),),
                )
                .with_authorization_keys(&[genesis_public_key])
                .with_deploy_hash([1; 32])
                .build();

            ExecRequestBuilder::new().push_deploy(deploy).build()
        };

        WasmTestBuilder::new(config)
            .run_genesis(genesis_addr, HashMap::default())
            .exec_with_exec_request(request)
            .expect_success()
            .get_transforms()[0]
            .to_owned()
    };

    let exec_transforms = {
        let config = config.clone();

        let request = {
            let deploy = test_support::DeployBuilder::new()
                .with_address(genesis_addr)
                .with_session_code(
                    &format!("{}.wasm", TRANSFER_PURSE_TO_ACCOUNT_CONTRACT_NAME),
                    (account_1_public_key, U512::from(transferred_amount)),
                )
                .with_payment_code(
                    &format!("{}.wasm", STANDARD_PAYMENT_CONTRACT_NAME),
                    (U512::from(payment_purse_amount),),
                )
                .with_authorization_keys(&[genesis_public_key])
                .with_deploy_hash([1; 32])
                .build();

            test_support::ExecRequestBuilder::new()
                .push_deploy(deploy)
                .build()
        };

        test_support::InMemoryWasmTestBuilder::new(config)
            .run_genesis(genesis_addr, HashMap::default())
            .exec_with_exec_request(request)
            .expect_success()
            .get_transforms()[0]
            .to_owned()
    };

    assert_eq!(execute_transforms, exec_transforms);
}

#[ignore]
#[test]
=======
>>>>>>> 6980bbe4
fn should_have_equivalent_transforms_with_stored_contract_pointers() {
    let account_1_public_key = PublicKey::new(ACCOUNT_1_ADDR);
    let payment_purse_amount = 1_000_000_000;
    let transferred_amount = 1;

    let stored_transforms = {
        let store_request = |name: &str, deploy_hash: [u8; 32]| {
            let store_transfer = DeployItemBuilder::new()
                .with_address(DEFAULT_ACCOUNT_ADDR)
                .with_session_code(&format!("{}_stored.wasm", name), ())
                .with_payment_code(
                    &format!("{}.wasm", STANDARD_PAYMENT_CONTRACT_NAME),
                    (U512::from(payment_purse_amount),),
                )
                .with_authorization_keys(&[*DEFAULT_ACCOUNT_KEY])
                .with_deploy_hash(deploy_hash)
                .build();

            ExecuteRequestBuilder::new()
                .push_deploy(store_transfer)
                .build()
        };

        let mut builder = InMemoryWasmTestBuilder::default();

        let store_transforms = builder
            .run_genesis(&*DEFAULT_GENESIS_CONFIG)
            .exec(store_request(
                TRANSFER_PURSE_TO_ACCOUNT_CONTRACT_NAME,
                [1; 32],
            ))
            .expect_success()
            .commit()
            .exec(store_request(STANDARD_PAYMENT_CONTRACT_NAME, [2; 32]))
            .expect_success()
            .commit()
            .get_transforms()[1]
            .to_owned();

        let stored_payment_contract_hash =
            store_transforms
                .iter()
                .find_map(|key_transform| match key_transform {
                    (Key::Hash(hash), Transform::Write(Value::Contract(_))) => Some(hash),
                    _ => None,
                });

        assert!(stored_payment_contract_hash.is_some());

        let call_stored_request = {
            let deploy = DeployItemBuilder::new()
                .with_address(DEFAULT_ACCOUNT_ADDR)
                .with_stored_session_named_key(
                    TRANSFER_PURSE_TO_ACCOUNT_CONTRACT_NAME,
                    (account_1_public_key, U512::from(transferred_amount)),
                )
                .with_stored_payment_hash(
                    stored_payment_contract_hash
                        .expect("hash should exist")
                        .to_vec(),
                    (U512::from(payment_purse_amount),),
                )
                .with_authorization_keys(&[*DEFAULT_ACCOUNT_KEY])
                .with_deploy_hash([3; 32])
                .build();

            ExecuteRequestBuilder::new().push_deploy(deploy).build()
        };

        builder
            .exec(call_stored_request)
            .expect_success()
            .commit()
            .get_transforms()[2]
            .to_owned()
    };

    let provided_transforms = {
        let do_nothing_request = |deploy_hash: [u8; 32]| {
            let deploy = DeployItemBuilder::new()
                .with_address(DEFAULT_ACCOUNT_ADDR)
                .with_session_code("do_nothing.wasm", ())
                .with_payment_code(
                    &format!("{}.wasm", STANDARD_PAYMENT_CONTRACT_NAME),
                    (U512::from(payment_purse_amount),),
                )
                .with_authorization_keys(&[*DEFAULT_ACCOUNT_KEY])
                .with_deploy_hash(deploy_hash)
                .build();

            ExecuteRequestBuilder::new().push_deploy(deploy).build()
        };

        let provided_request = {
            let deploy = DeployItemBuilder::new()
                .with_address(DEFAULT_ACCOUNT_ADDR)
                .with_session_code(
                    &format!("{}.wasm", TRANSFER_PURSE_TO_ACCOUNT_CONTRACT_NAME),
                    (account_1_public_key, U512::from(transferred_amount)),
                )
                .with_payment_code(
                    &format!("{}.wasm", STANDARD_PAYMENT_CONTRACT_NAME),
                    (U512::from(payment_purse_amount),),
                )
                .with_authorization_keys(&[*DEFAULT_ACCOUNT_KEY])
                .with_deploy_hash([3; 32])
                .build();

            ExecuteRequestBuilder::new().push_deploy(deploy).build()
        };

        InMemoryWasmTestBuilder::default()
            .run_genesis(&*DEFAULT_GENESIS_CONFIG)
            .exec(do_nothing_request([1; 32]))
            .expect_success()
            .commit()
            .exec(do_nothing_request([2; 32]))
            .expect_success()
            .commit()
            .exec(provided_request)
            .expect_success()
            .get_transforms()[2]
            .to_owned()
    };

    let diff = Diff::new(provided_transforms, stored_transforms);

    let left: BTreeMap<&Key, &Transform> = diff.left().iter().collect();
    let right: BTreeMap<&Key, &Transform> = diff.right().iter().collect();

    // The diff contains the same keys...
    assert!(Iterator::eq(left.keys(), right.keys()));

    // ...but a few different values
    for lr in left.values().zip(right.values()) {
        match lr {
            (Transform::Write(Value::UInt512(_)), Transform::Write(Value::UInt512(_))) => {
                // differing refunds and balances
            }
            (Transform::Write(Value::Account(la)), Transform::Write(Value::Account(ra))) => {
                assert_eq!(la.pub_key(), ra.pub_key());
                assert_eq!(la.purse_id(), ra.purse_id());
                assert_eq!(la.action_thresholds(), ra.action_thresholds());
                assert_eq!(la.account_activity(), ra.account_activity());

                assert!(Iterator::eq(
                    la.get_associated_keys(),
                    ra.get_associated_keys()
                ));

                // la has stored contracts under named urefs
                assert_ne!(la.named_keys(), ra.named_keys());
            }
            (Transform::AddUInt512(_), Transform::AddUInt512(_)) => {
                // differing payment
            }
            _ => {
                panic!("unexpected diff");
            }
        }
    }
}<|MERGE_RESOLUTION|>--- conflicted
+++ resolved
@@ -4,33 +4,18 @@
 use contract_ffi::key::Key;
 use contract_ffi::value::account::PublicKey;
 use contract_ffi::value::{Value, U512};
-<<<<<<< HEAD
-use engine_core::engine_state::{EngineConfig, CONV_RATE};
-use engine_grpc_server::engine_server::ipc::ExecuteRequest;
+use engine_core::engine_state::CONV_RATE;
 use engine_shared::gas::Gas;
 use engine_shared::motes::Motes;
-=======
-use engine_core::engine_state::CONV_RATE;
->>>>>>> 6980bbe4
 use engine_shared::transform::Transform;
 use std::convert::TryInto;
 
-<<<<<<< HEAD
-use crate::support::test_stored_contract_support::{
-    self, DeployBuilder, Diff, ExecRequestBuilder, WasmTestBuilder, WasmTestResult,
-    GENESIS_INITIAL_BALANCE,
-};
-use crate::support::test_support;
-
-const GENESIS_ADDR: [u8; 32] = [12; 32];
-=======
 use crate::support::test_support::{
     self, DeployItemBuilder, Diff, ExecuteRequestBuilder, InMemoryWasmTestBuilder,
     GENESIS_INITIAL_BALANCE,
 };
 use crate::test::{DEFAULT_ACCOUNT_ADDR, DEFAULT_ACCOUNT_KEY, DEFAULT_GENESIS_CONFIG};
 
->>>>>>> 6980bbe4
 const ACCOUNT_1_ADDR: [u8; 32] = [42u8; 32];
 const STANDARD_PAYMENT_CONTRACT_NAME: &str = "standard_payment";
 const TRANSFER_PURSE_TO_ACCOUNT_CONTRACT_NAME: &str = "transfer_purse_to_account";
@@ -86,8 +71,7 @@
         .expect("there should be a response")
         .clone();
 
-<<<<<<< HEAD
-    let success_result = test_stored_contract_support::get_success_result(&response);
+    let success_result = test_support::get_success_result(&response);
     let cost = success_result
         .get_cost()
         .try_into()
@@ -95,11 +79,6 @@
     let gas = Gas::new(cost);
     let motes = Motes::from_gas(gas, CONV_RATE).expect("should have motes");
     let tally = motes.value() + U512::from(transferred_amount) + modified_balance;
-=======
-    let motes = test_support::get_success_result(&response).cost * CONV_RATE;
-
-    let tally = U512::from(motes + transferred_amount) + modified_balance;
->>>>>>> 6980bbe4
 
     assert_eq!(
         initial_balance, tally,
@@ -163,14 +142,10 @@
         "stored_payment_contract_hash should exist"
     );
 
-<<<<<<< HEAD
-    let result = test_stored_contract_support::get_success_result(&response);
+    let result = test_support::get_success_result(&response);
     let cost = result.get_cost().try_into().expect("should map to U512");
     let gas = Gas::new(cost);
     let motes_alpha = Motes::from_gas(gas, CONV_RATE).expect("should have motes");
-=======
-    let motes_alpha = test_support::get_success_result(&response).cost * CONV_RATE;
->>>>>>> 6980bbe4
 
     let default_account = builder
         .get_account(DEFAULT_ACCOUNT_ADDR)
@@ -213,14 +188,10 @@
         .expect("there should be a response")
         .clone();
 
-<<<<<<< HEAD
-    let result = test_stored_contract_support::get_success_result(&response);
+    let result = test_support::get_success_result(&response);
     let cost = result.get_cost().try_into().expect("should map to U512");
     let gas = Gas::new(cost);
     let motes_bravo = Motes::from_gas(gas, CONV_RATE).expect("should have motes");
-=======
-    let motes_bravo = test_support::get_success_result(&response).cost * CONV_RATE;
->>>>>>> 6980bbe4
 
     let tally = motes_alpha.value()
         + motes_bravo.value()
@@ -278,14 +249,10 @@
         .expect("there should be a response")
         .clone();
 
-<<<<<<< HEAD
-    let result = test_stored_contract_support::get_success_result(&response);
+    let result = test_support::get_success_result(&response);
     let cost = result.get_cost().try_into().expect("should map to U512");
     let gas = Gas::new(cost);
     let motes_alpha = Motes::from_gas(gas, CONV_RATE).expect("should have motes");
-=======
-    let motes_alpha = test_support::get_success_result(&response).cost * CONV_RATE;
->>>>>>> 6980bbe4
 
     let default_account = builder
         .get_account(DEFAULT_ACCOUNT_ADDR)
@@ -329,14 +296,10 @@
         .expect("there should be a response")
         .clone();
 
-<<<<<<< HEAD
-    let result = test_stored_contract_support::get_success_result(&response);
+    let result = test_support::get_success_result(&response);
     let cost = result.get_cost().try_into().expect("should map to U512");
     let gas = Gas::new(cost);
     let motes_bravo = Motes::from_gas(gas, CONV_RATE).expect("should have motes");
-=======
-    let motes_bravo = test_support::get_success_result(&response).cost * CONV_RATE;
->>>>>>> 6980bbe4
 
     let tally = motes_alpha.value()
         + motes_bravo.value()
@@ -394,14 +357,10 @@
         .expect("there should be a response")
         .clone();
 
-<<<<<<< HEAD
-    let result = test_stored_contract_support::get_success_result(&response);
+    let result = test_support::get_success_result(&response);
     let cost = result.get_cost().try_into().expect("should map to U512");
     let gas = Gas::new(cost);
     let motes_alpha = Motes::from_gas(gas, CONV_RATE).expect("should have motes");
-=======
-    let motes_alpha = test_support::get_success_result(&response).cost * CONV_RATE;
->>>>>>> 6980bbe4
 
     let default_account = builder
         .get_account(DEFAULT_ACCOUNT_ADDR)
@@ -442,14 +401,10 @@
         .expect("there should be a response")
         .clone();
 
-<<<<<<< HEAD
-    let result = test_stored_contract_support::get_success_result(&response);
+    let result = test_support::get_success_result(&response);
     let cost = result.get_cost().try_into().expect("should map to U512");
     let gas = Gas::new(cost);
     let motes_bravo = Motes::from_gas(gas, CONV_RATE).expect("should have motes");
-=======
-    let motes_bravo = test_support::get_success_result(&response).cost * CONV_RATE;
->>>>>>> 6980bbe4
 
     let tally = motes_alpha.value()
         + motes_bravo.value()
@@ -507,14 +462,10 @@
         .expect("there should be a response")
         .clone();
 
-<<<<<<< HEAD
-    let result = test_stored_contract_support::get_success_result(&response);
+    let result = test_support::get_success_result(&response);
     let cost = result.get_cost().try_into().expect("should map to U512");
     let gas = Gas::new(cost);
     let motes_alpha = Motes::from_gas(gas, CONV_RATE).expect("should have motes");
-=======
-    let motes_alpha = test_support::get_success_result(&response).cost * CONV_RATE;
->>>>>>> 6980bbe4
 
     // next store transfer contract
     let exec_request_store_transfer = {
@@ -543,14 +494,10 @@
         .expect("there should be a response")
         .clone();
 
-<<<<<<< HEAD
-    let result = test_stored_contract_support::get_success_result(&response);
+    let result = test_support::get_success_result(&response);
     let cost = result.get_cost().try_into().expect("should map to U512");
     let gas = Gas::new(cost);
     let motes_bravo = Motes::from_gas(gas, CONV_RATE).expect("should have motes");
-=======
-    let motes_bravo = test_support::get_success_result(&response).cost * CONV_RATE;
->>>>>>> 6980bbe4
 
     let account_1_public_key = PublicKey::new(ACCOUNT_1_ADDR);
     let transferred_amount = 1;
@@ -583,14 +530,10 @@
         .expect("there should be a response")
         .clone();
 
-<<<<<<< HEAD
-    let result = test_stored_contract_support::get_success_result(&response);
+    let result = test_support::get_success_result(&response);
     let cost = result.get_cost().try_into().expect("should map to U512");
     let gas = Gas::new(cost);
     let motes_charlie = Motes::from_gas(gas, CONV_RATE).expect("should have motes");
-=======
-    let motes_charlie = test_support::get_success_result(&response).cost * CONV_RATE;
->>>>>>> 6980bbe4
 
     let default_account = builder
         .get_account(DEFAULT_ACCOUNT_ADDR)
@@ -739,86 +682,6 @@
 
 #[ignore]
 #[test]
-<<<<<<< HEAD
-fn should_produce_same_transforms_as_exec() {
-    // using the new execute logic, passing code for both payment and session
-    // should work exactly as it did with the original exec logic
-
-    let genesis_addr = GENESIS_ADDR;
-    let genesis_public_key = PublicKey::new(genesis_addr);
-    let account_1_public_key = PublicKey::new(ACCOUNT_1_ADDR);
-    let payment_purse_amount = 1_000_000_000;
-    let transferred_amount = 1;
-
-    let config = EngineConfig::new().set_use_payment_code(true);
-
-    let execute_transforms = {
-        let config = config.clone();
-
-        let request = {
-            let deploy = DeployBuilder::new()
-                .with_address(genesis_addr)
-                .with_session_code(
-                    &format!("{}.wasm", TRANSFER_PURSE_TO_ACCOUNT_CONTRACT_NAME),
-                    (account_1_public_key, U512::from(transferred_amount)),
-                )
-                .with_payment_code(
-                    &format!("{}.wasm", STANDARD_PAYMENT_CONTRACT_NAME),
-                    (U512::from(payment_purse_amount),),
-                )
-                .with_authorization_keys(&[genesis_public_key])
-                .with_deploy_hash([1; 32])
-                .build();
-
-            ExecRequestBuilder::new().push_deploy(deploy).build()
-        };
-
-        WasmTestBuilder::new(config)
-            .run_genesis(genesis_addr, HashMap::default())
-            .exec_with_exec_request(request)
-            .expect_success()
-            .get_transforms()[0]
-            .to_owned()
-    };
-
-    let exec_transforms = {
-        let config = config.clone();
-
-        let request = {
-            let deploy = test_support::DeployBuilder::new()
-                .with_address(genesis_addr)
-                .with_session_code(
-                    &format!("{}.wasm", TRANSFER_PURSE_TO_ACCOUNT_CONTRACT_NAME),
-                    (account_1_public_key, U512::from(transferred_amount)),
-                )
-                .with_payment_code(
-                    &format!("{}.wasm", STANDARD_PAYMENT_CONTRACT_NAME),
-                    (U512::from(payment_purse_amount),),
-                )
-                .with_authorization_keys(&[genesis_public_key])
-                .with_deploy_hash([1; 32])
-                .build();
-
-            test_support::ExecRequestBuilder::new()
-                .push_deploy(deploy)
-                .build()
-        };
-
-        test_support::InMemoryWasmTestBuilder::new(config)
-            .run_genesis(genesis_addr, HashMap::default())
-            .exec_with_exec_request(request)
-            .expect_success()
-            .get_transforms()[0]
-            .to_owned()
-    };
-
-    assert_eq!(execute_transforms, exec_transforms);
-}
-
-#[ignore]
-#[test]
-=======
->>>>>>> 6980bbe4
 fn should_have_equivalent_transforms_with_stored_contract_pointers() {
     let account_1_public_key = PublicKey::new(ACCOUNT_1_ADDR);
     let payment_purse_amount = 1_000_000_000;
