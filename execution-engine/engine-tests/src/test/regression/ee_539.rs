use contract_ffi::value::account::Weight;
use contract_ffi::value::U512;
use engine_core::engine_state::MAX_PAYMENT;
use std::collections::HashMap;

use crate::support::test_support::{
<<<<<<< HEAD
    DEFAULT_BLOCK_TIME, STANDARD_PAYMENT_CONTRACT, WasmTestBuilder,
=======
    InMemoryWasmTestBuilder, DEFAULT_BLOCK_TIME, STANDARD_PAYMENT_CONTRACT,
>>>>>>> c78e35f4
};

const GENESIS_ADDR: [u8; 32] = [6u8; 32];

#[ignore]
#[test]
fn should_run_ee_539_serialize_action_thresholds_regression() {
    // This test runs a contract that's after every call extends the same key with
    // more data
    let _result = InMemoryWasmTestBuilder::default()
        .run_genesis(GENESIS_ADDR, HashMap::new())
        .exec_with_args(
            GENESIS_ADDR,
            STANDARD_PAYMENT_CONTRACT,
            (U512::from(MAX_PAYMENT), ),
            "ee_539_regression.wasm",
            (Weight::new(4), Weight::new(3)),
            DEFAULT_BLOCK_TIME,
            [1u8; 32],
        )
        .expect_success()
        .commit()
        .finish();
}<|MERGE_RESOLUTION|>--- conflicted
+++ resolved
@@ -1,15 +1,11 @@
+use std::collections::HashMap;
+
+use crate::support::test_support::{
+    InMemoryWasmTestBuilder, DEFAULT_BLOCK_TIME, STANDARD_PAYMENT_CONTRACT,
+};
 use contract_ffi::value::account::Weight;
 use contract_ffi::value::U512;
 use engine_core::engine_state::MAX_PAYMENT;
-use std::collections::HashMap;
-
-use crate::support::test_support::{
-<<<<<<< HEAD
-    DEFAULT_BLOCK_TIME, STANDARD_PAYMENT_CONTRACT, WasmTestBuilder,
-=======
-    InMemoryWasmTestBuilder, DEFAULT_BLOCK_TIME, STANDARD_PAYMENT_CONTRACT,
->>>>>>> c78e35f4
-};
 
 const GENESIS_ADDR: [u8; 32] = [6u8; 32];
 
@@ -23,7 +19,7 @@
         .exec_with_args(
             GENESIS_ADDR,
             STANDARD_PAYMENT_CONTRACT,
-            (U512::from(MAX_PAYMENT), ),
+            (U512::from(MAX_PAYMENT),),
             "ee_539_regression.wasm",
             (Weight::new(4), Weight::new(3)),
             DEFAULT_BLOCK_TIME,
