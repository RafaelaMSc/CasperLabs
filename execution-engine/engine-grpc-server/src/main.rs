use std::{
    collections::BTreeMap,
    fs,
    path::PathBuf,
    str::FromStr,
    sync::{
        atomic::{AtomicBool, Ordering},
        Arc,
    },
    time::Duration,
};

use clap::{App, Arg, ArgMatches};
use dirs::home_dir;
use engine_core::engine_state::{EngineConfig, EngineState};
use lmdb::DatabaseFlags;
use log::{error, info, Level, LevelFilter};

use engine_shared::{
    logging::{self, Settings, Style},
    os::get_page_size,
    socket,
};
use engine_storage::{
    global_state::lmdb::LmdbGlobalState, transaction_source::lmdb::LmdbEnvironment,
    trie_store::lmdb::LmdbTrieStore,
};

use casperlabs_engine_grpc_server::engine_server;
use engine_storage::protocol_data_store::lmdb::LmdbProtocolDataStore;

// exe / proc
const PROC_NAME: &str = "casperlabs-engine-grpc-server";
const APP_NAME: &str = "CasperLabs Execution Engine Server";
const SERVER_LISTENING_TEMPLATE: &str = "{listener} is listening on socket: {socket}";
const SERVER_START_EXPECT: &str = "failed to start Execution Engine Server";

// data-dir / lmdb
const ARG_DATA_DIR: &str = "data-dir";
const ARG_DATA_DIR_SHORT: &str = "d";
const ARG_DATA_DIR_VALUE: &str = "DIR";
const ARG_DATA_DIR_HELP: &str = "Sets the data directory";
const DEFAULT_DATA_DIR_RELATIVE: &str = ".casperlabs";
const GLOBAL_STATE_DIR: &str = "global_state";
const GET_HOME_DIR_EXPECT: &str = "Could not get home directory";
const CREATE_DATA_DIR_EXPECT: &str = "Could not create directory";
const LMDB_ENVIRONMENT_EXPECT: &str = "Could not create LmdbEnvironment";
const LMDB_TRIE_STORE_EXPECT: &str = "Could not create LmdbTrieStore";
const LMDB_PROTOCOL_DATA_STORE_EXPECT: &str = "Could not create LmdbProtocolDataStore";
const LMDB_GLOBAL_STATE_EXPECT: &str = "Could not create LmdbGlobalState";

// pages / lmdb
const ARG_PAGES: &str = "pages";
const ARG_PAGES_SHORT: &str = "p";
const ARG_PAGES_VALUE: &str = "NUM";
const ARG_PAGES_HELP: &str = "Sets the max number of pages to use for lmdb's mmap";
const GET_PAGES_EXPECT: &str = "Could not parse pages argument";
// 750 GiB = 805306368000 bytes
// page size on x86_64 linux = 4096 bytes
// 805306368000 / 4096 = 196608000
const DEFAULT_PAGES: usize = 196_608_000;

// socket
const ARG_SOCKET: &str = "socket";
const ARG_SOCKET_HELP: &str =
    "Path to socket.  Note that this path is independent of the data directory.";
const ARG_SOCKET_EXPECT: &str = "socket required";

// log level
const ARG_LOG_LEVEL: &str = "log-level";
const ARG_LOG_LEVEL_VALUE: &str = "LEVEL";
const ARG_LOG_LEVEL_HELP: &str = "Sets the max logging level";
const LOG_LEVEL_OFF: &str = "off";
const LOG_LEVEL_ERROR: &str = "error";
const LOG_LEVEL_WARN: &str = "warn";
const LOG_LEVEL_INFO: &str = "info";
const LOG_LEVEL_DEBUG: &str = "debug";
const LOG_LEVEL_TRACE: &str = "trace";

// metrics
const ARG_LOG_METRICS: &str = "log-metrics";
const ARG_LOG_METRICS_HELP: &str = "Enables logging of metrics regardless of log-level setting";

// log style
const ARG_LOG_STYLE: &str = "log-style";
const ARG_LOG_STYLE_VALUE: &str = "STYLE";
const ARG_LOG_STYLE_HELP: &str = "Sets logging style to structured or human-readable";
const LOG_STYLE_STRUCTURED: &str = "structured";
const LOG_STYLE_HUMAN_READABLE: &str = "human";

// thread count
const ARG_THREAD_COUNT: &str = "threads";
const ARG_THREAD_COUNT_SHORT: &str = "t";
const ARG_THREAD_COUNT_DEFAULT: &str = "1";
const ARG_THREAD_COUNT_VALUE: &str = "NUM";
const ARG_THREAD_COUNT_HELP: &str = "Worker thread count";
const ARG_THREAD_COUNT_EXPECT: &str = "expected valid thread count";

// turbo
const ARG_TURBO: &str = "turbo";
const ARG_TURBO_SHORT: &str = "z";
const ARG_TURBO_HELP: &str = "Turbo mode";

// runnable
const SIGINT_HANDLE_EXPECT: &str = "Error setting Ctrl-C handler";
const RUNNABLE_CHECK_INTERVAL_SECONDS: u64 = 3;

fn main() {
    set_panic_hook();

    let arg_matches = get_args();

    let _ = logging::initialize(get_log_settings(&arg_matches));

    info!("starting Execution Engine Server");

    let socket = get_socket(&arg_matches);

    match socket.remove_file() {
        Err(e) => panic!("failed to remove old socket file: {:?}", e),
        Ok(_) => info!("removing old socket file"),
    };

    let data_dir = get_data_dir(&arg_matches);

    let map_size = get_map_size(&arg_matches);

    let thread_count = get_thread_count(&arg_matches);

    let engine_config: EngineConfig = get_engine_config(&arg_matches);

    let _server = get_grpc_server(&socket, data_dir, map_size, thread_count, engine_config);

    log_listening_message(&socket);

    let interval = Duration::from_secs(RUNNABLE_CHECK_INTERVAL_SECONDS);

    let runnable = get_sigint_handle();

    while runnable.load(Ordering::SeqCst) {
        std::thread::park_timeout(interval);
    }

    info!("stopping Execution Engine Server");
}

/// Sets panic hook for logging panic info
fn set_panic_hook() {
    let hook: Box<dyn Fn(&std::panic::PanicInfo) + 'static + Sync + Send> = Box::new(
        move |panic_info| match panic_info.payload().downcast_ref::<&str>() {
            Some(s) => {
                error!("{:?}", s);
            }
            None => {
                error!("{:?}", panic_info);
            }
        },
    );
    std::panic::set_hook(hook);
}

/// Gets command line arguments
fn get_args() -> ArgMatches<'static> {
    App::new(APP_NAME)
        .version(env!("CARGO_PKG_VERSION"))
        .arg(
            Arg::with_name(ARG_LOG_LEVEL)
                .required(false)
                .long(ARG_LOG_LEVEL)
                .takes_value(true)
                .possible_value(LOG_LEVEL_OFF)
                .possible_value(LOG_LEVEL_ERROR)
                .possible_value(LOG_LEVEL_WARN)
                .possible_value(LOG_LEVEL_INFO)
                .possible_value(LOG_LEVEL_DEBUG)
                .possible_value(LOG_LEVEL_TRACE)
                .default_value(LOG_LEVEL_INFO)
                .value_name(ARG_LOG_LEVEL_VALUE)
                .help(ARG_LOG_LEVEL_HELP),
        )
        .arg(
            Arg::with_name(ARG_LOG_METRICS)
                .required(false)
                .long(ARG_LOG_METRICS)
                .takes_value(false)
                .help(ARG_LOG_METRICS_HELP),
        )
        .arg(
            Arg::with_name(ARG_LOG_STYLE)
                .required(false)
                .long(ARG_LOG_STYLE)
                .takes_value(true)
                .possible_value(LOG_STYLE_STRUCTURED)
                .possible_value(LOG_STYLE_HUMAN_READABLE)
                .default_value(LOG_STYLE_STRUCTURED)
                .value_name(ARG_LOG_STYLE_VALUE)
                .help(ARG_LOG_STYLE_HELP),
        )
        .arg(
            Arg::with_name(ARG_DATA_DIR)
                .short(ARG_DATA_DIR_SHORT)
                .long(ARG_DATA_DIR)
                .value_name(ARG_DATA_DIR_VALUE)
                .help(ARG_DATA_DIR_HELP)
                .takes_value(true),
        )
        .arg(
            Arg::with_name(ARG_PAGES)
                .short(ARG_PAGES_SHORT)
                .long(ARG_PAGES)
                .value_name(ARG_PAGES_VALUE)
                .help(ARG_PAGES_HELP)
                .takes_value(true),
        )
        .arg(
            Arg::with_name(ARG_THREAD_COUNT)
                .short(ARG_THREAD_COUNT_SHORT)
                .long(ARG_THREAD_COUNT)
                .takes_value(true)
                .default_value(ARG_THREAD_COUNT_DEFAULT)
                .value_name(ARG_THREAD_COUNT_VALUE)
                .help(ARG_THREAD_COUNT_HELP),
        )
        .arg(
            Arg::with_name(ARG_TURBO)
                .short(ARG_TURBO_SHORT)
                .help(ARG_TURBO_HELP),
        )
        .arg(
            Arg::with_name(ARG_SOCKET)
                .required(true)
                .help(ARG_SOCKET_HELP)
                .index(1),
        )
        .get_matches()
}

/// Gets SIGINT handle to allow clean exit
fn get_sigint_handle() -> Arc<AtomicBool> {
    let handle = Arc::new(AtomicBool::new(true));
    let h = handle.clone();
    ctrlc::set_handler(move || {
        h.store(false, Ordering::SeqCst);
    })
    .expect(SIGINT_HANDLE_EXPECT);
    handle
}

/// Gets value of socket argument
fn get_socket(arg_matches: &ArgMatches) -> socket::Socket {
    let socket = arg_matches.value_of(ARG_SOCKET).expect(ARG_SOCKET_EXPECT);

    socket::Socket::new(socket.to_owned())
}

/// Gets value of data-dir argument
fn get_data_dir(arg_matches: &ArgMatches) -> PathBuf {
    let mut buf = arg_matches.value_of(ARG_DATA_DIR).map_or(
        {
            let mut dir = home_dir().expect(GET_HOME_DIR_EXPECT);
            dir.push(DEFAULT_DATA_DIR_RELATIVE);
            dir
        },
        PathBuf::from,
    );
    buf.push(GLOBAL_STATE_DIR);
    fs::create_dir_all(&buf).unwrap_or_else(|_| panic!("{}: {:?}", CREATE_DATA_DIR_EXPECT, buf));
    buf
}

///  Parses pages argument and returns map size
fn get_map_size(arg_matches: &ArgMatches) -> usize {
    let page_size = get_page_size().unwrap();
    let pages = arg_matches
        .value_of(ARG_PAGES)
        .map_or(Ok(DEFAULT_PAGES), usize::from_str)
        .expect(GET_PAGES_EXPECT);
    page_size * pages
}

fn get_thread_count(arg_matches: &ArgMatches) -> usize {
    arg_matches
        .value_of(ARG_THREAD_COUNT)
        .map(str::parse)
        .expect(ARG_THREAD_COUNT_EXPECT)
        .expect(ARG_THREAD_COUNT_EXPECT)
}

/// Returns an [`EngineConfig`].
<<<<<<< HEAD
fn get_engine_config(_arg_matches: &ArgMatches) -> EngineConfig {
=======
fn get_engine_config(matches: &ArgMatches) -> EngineConfig {
>>>>>>> c7cfb704
    // feature flags go here
    let turbo = matches.occurrences_of(ARG_TURBO) > 0;
    EngineConfig::new().with_turbo(turbo)
}

/// Builds and returns a gRPC server.
fn get_grpc_server(
    socket: &socket::Socket,
    data_dir: PathBuf,
    map_size: usize,
    thread_count: usize,
    engine_config: EngineConfig,
) -> grpc::Server {
    let engine_state = get_engine_state(data_dir, map_size, engine_config);

    engine_server::new(socket.as_str(), thread_count, engine_state)
        .build()
        .expect(SERVER_START_EXPECT)
}

/// Builds and returns engine global state
fn get_engine_state(
    data_dir: PathBuf,
    map_size: usize,
    engine_config: EngineConfig,
) -> EngineState<LmdbGlobalState> {
    let environment = {
        let ret = LmdbEnvironment::new(&data_dir, map_size).expect(LMDB_ENVIRONMENT_EXPECT);
        Arc::new(ret)
    };

    let trie_store = {
        let ret = LmdbTrieStore::new(&environment, None, DatabaseFlags::empty())
            .expect(LMDB_TRIE_STORE_EXPECT);
        Arc::new(ret)
    };

    let protocol_data_store = {
        let ret = LmdbProtocolDataStore::new(&environment, None, DatabaseFlags::empty())
            .expect(LMDB_PROTOCOL_DATA_STORE_EXPECT);
        Arc::new(ret)
    };

    let global_state = LmdbGlobalState::empty(environment, trie_store, protocol_data_store)
        .expect(LMDB_GLOBAL_STATE_EXPECT);

    EngineState::new(global_state, engine_config)
}

/// Builds and returns log settings
fn get_log_settings(arg_matches: &ArgMatches) -> Settings {
    let max_level = match arg_matches
        .value_of(ARG_LOG_LEVEL)
        .expect("should have default value if not explicitly set")
    {
        LOG_LEVEL_OFF => LevelFilter::Off,
        LOG_LEVEL_ERROR => LevelFilter::Error,
        LOG_LEVEL_WARN => LevelFilter::Warn,
        LOG_LEVEL_INFO => LevelFilter::Info,
        LOG_LEVEL_DEBUG => LevelFilter::Debug,
        LOG_LEVEL_TRACE => LevelFilter::Trace,
        _ => unreachable!("should validate log-level arg to match one of the options"),
    };

    let enable_metrics = arg_matches.is_present(ARG_LOG_METRICS);

    let style = match arg_matches.value_of(ARG_LOG_STYLE) {
        Some(LOG_STYLE_HUMAN_READABLE) => Style::HumanReadable,
        _ => Style::Structured,
    };

    Settings::new(max_level)
        .with_metrics_enabled(enable_metrics)
        .with_style(style)
}

/// Logs listening on socket message
fn log_listening_message(socket: &socket::Socket) {
    let mut properties = BTreeMap::new();
    properties.insert("listener", PROC_NAME.to_owned());
    properties.insert("socket", socket.value());

    logging::log_details(
        Level::Info,
        (&*SERVER_LISTENING_TEMPLATE).to_string(),
        properties,
    );
}<|MERGE_RESOLUTION|>--- conflicted
+++ resolved
@@ -287,13 +287,9 @@
 }
 
 /// Returns an [`EngineConfig`].
-<<<<<<< HEAD
-fn get_engine_config(_arg_matches: &ArgMatches) -> EngineConfig {
-=======
-fn get_engine_config(matches: &ArgMatches) -> EngineConfig {
->>>>>>> c7cfb704
+fn get_engine_config(arg_matches: &ArgMatches) -> EngineConfig {
     // feature flags go here
-    let turbo = matches.occurrences_of(ARG_TURBO) > 0;
+    let turbo = arg_matches.occurrences_of(ARG_TURBO) > 0;
     EngineConfig::new().with_turbo(turbo)
 }
 
