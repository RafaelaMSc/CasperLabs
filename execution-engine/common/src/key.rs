use core::fmt::Write;

use blake2::digest::{Input, VariableOutput};
use blake2::VarBlake2b;

use crate::alloc::vec::Vec;
use crate::bytesrepr::{Error, FromBytes, ToBytes, N32, U32_SIZE};
use crate::contract_api::pointers::*;
use crate::uref::{AccessRights, URef, UREF_SIZE_SERIALIZED};

const ACCOUNT_ID: u8 = 0;
const HASH_ID: u8 = 1;
const UREF_ID: u8 = 2;
const LOCAL_ID: u8 = 3;

pub const LOCAL_KEY_SIZE: usize = 32;
pub const LOCAL_SEED_SIZE: usize = 32;

const KEY_ID_SIZE: usize = 1; // u8 used to determine the ID
const ACCOUNT_KEY_SIZE: usize = KEY_ID_SIZE + U32_SIZE + N32;
const HASH_KEY_SIZE: usize = KEY_ID_SIZE + U32_SIZE + N32;
pub const UREF_SIZE: usize = KEY_ID_SIZE + UREF_SIZE_SERIALIZED;
const LOCAL_SIZE: usize = KEY_ID_SIZE + U32_SIZE + LOCAL_KEY_SIZE;

/// Creates a 32-byte BLAKE2b hash digest from a given a piece of data
fn hash(bytes: &[u8]) -> [u8; LOCAL_KEY_SIZE] {
    let mut ret = [0u8; LOCAL_KEY_SIZE];
    // Safe to unwrap here because our digest length is constant and valid
    let mut hasher = VarBlake2b::new(LOCAL_KEY_SIZE).unwrap();
    hasher.input(bytes);
    hasher.variable_result(|hash| ret.clone_from_slice(hash));
    ret
}

#[repr(C)]
#[derive(PartialEq, Eq, PartialOrd, Ord, Clone, Copy, Hash)]
pub enum Key {
    Account([u8; 32]),
    Hash([u8; 32]),
    URef(URef),
    Local([u8; LOCAL_KEY_SIZE]),
}

impl Key {
    pub fn local(seed: [u8; LOCAL_SEED_SIZE], key_bytes: &[u8]) -> Self {
        let bytes_to_hash: Vec<u8> = seed.iter().chain(key_bytes.iter()).cloned().collect();
        let hash: [u8; LOCAL_KEY_SIZE] = hash(&bytes_to_hash);
        Key::Local(hash)
    }
}

// There is no impl LowerHex for neither [u8; 32] nor &[u8] in std.
// I can't impl them b/c they're not living in current crate.
/// Creates a hex string from [u8; 32] table.
pub fn addr_to_hex(addr: &[u8; 32]) -> String {
    let mut str = String::with_capacity(64);
    for b in addr {
        write!(&mut str, "{:02x}", b).unwrap();
    }
    str
}

impl core::fmt::Display for Key {
    fn fmt(&self, f: &mut core::fmt::Formatter) -> core::fmt::Result {
        match self {
            Key::Account(addr) => write!(f, "Key::Account({})", addr_to_hex(addr)),
            Key::Hash(addr) => write!(f, "Key::Hash({})", addr_to_hex(addr)),
            Key::URef(uref) => write!(f, "Key::{}", uref), // Display impl for URef will append URef(…).
            Key::Local(hash) => write!(f, "Key::Local({})", addr_to_hex(hash)),
        }
    }
}

impl core::fmt::Debug for Key {
    fn fmt(&self, f: &mut core::fmt::Formatter) -> core::fmt::Result {
        write!(f, "{}", self)
    }
}

use alloc::string::String;

/// Drops "0x" prefix from the input string and turns rest of it into slice.
fn drop_hex_prefix(s: &str) -> &[u8] {
    if s.starts_with("0x") {
        s[2..].as_bytes()
    } else {
        s.as_bytes()
    }
}

impl Key {
    pub fn to_u_ptr<T>(self) -> Option<UPointer<T>> {
        if let Key::URef(uref) = self {
            UPointer::from_uref(uref).ok()
        } else {
            None
        }
    }

    pub fn to_c_ptr(self) -> Option<ContractPointer> {
        match self {
            Key::URef(uref) => UPointer::from_uref(uref).map(ContractPointer::URef).ok(),
            Key::Hash(id) => Some(ContractPointer::Hash(id)),
            _ => None,
        }
    }

    /// Returns bytes of an account
    pub fn as_account(&self) -> Option<[u8; 32]> {
        match self {
            Key::Account(bytes) => Some(*bytes),
            _ => None,
        }
    }

    pub fn normalize(self) -> Key {
        match self {
            Key::URef(uref) => Key::URef(uref.remove_access_rights()),
            other => other,
        }
    }

<<<<<<< HEAD
    /// Creates an instance of [Key::Hash] variant from the base16 encoded String.
    /// Returns `None` if [addr] is not valid Blake2b hash.
    pub fn parse_hash<T: AsRef<str>>(addr: T) -> Option<Key> {
        let mut buff = [0u8; 32];
        let parsed_addr = drop_hex_prefix(addr.as_ref());
        match binascii::hex2bin(parsed_addr, &mut buff) {
            Ok(_) => Some(Key::Hash(buff)),
            _ => None,
        }
    }

    /// Creates an instance of [Key::URef] variant from the base16 encoded String.
    /// Returns `None` if [addr] is not valid Blake2b hash.
    pub fn parse_uref<T: AsRef<str>>(addr: T, access_rights: AccessRights) -> Option<Key> {
        let mut buff = [0u8; 32];
        let parsed_addr = drop_hex_prefix(addr.as_ref());
        match binascii::hex2bin(parsed_addr, &mut buff) {
            Ok(_) => Some(Key::URef(URef::new(buff, access_rights))),
            _ => None,
        }
    }

    /// Creates an instance of [Key::Local] variant from the base16 encoded String.
    /// Returns `None` if either [seed] or [key_hash] is not valid Blake2b hash.
    pub fn parse_local<T: AsRef<str>>(seed: T, key_hash: T) -> Option<Key> {
        let mut seed_buff = [0u8; 32];
        let mut key_buff = [0u8; 32];
        let parsed_seed = drop_hex_prefix(seed.as_ref());
        let parsed_key = drop_hex_prefix(key_hash.as_ref());
        match binascii::hex2bin(parsed_seed, &mut seed_buff)
            .and(binascii::hex2bin(parsed_key, &mut key_buff))
        {
            Ok(_) => Some(Key::Local {
                seed: seed_buff,
                key_hash: key_buff,
            }),
            _ => None,
        }
=======
    pub fn as_uref(&self) -> Option<&URef> {
        match self {
            Key::URef(uref) => Some(uref),
            _ => None,
        }
    }
}

impl From<URef> for Key {
    fn from(uref: URef) -> Key {
        Key::URef(uref)
>>>>>>> 915824df
    }
}

impl ToBytes for Key {
    fn to_bytes(&self) -> Result<Vec<u8>, Error> {
        match self {
            Key::Account(addr) => {
                let mut result = Vec::with_capacity(ACCOUNT_KEY_SIZE);
                result.push(ACCOUNT_ID);
                result.append(&mut addr.to_bytes()?);
                Ok(result)
            }
            Key::Hash(hash) => {
                let mut result = Vec::with_capacity(HASH_KEY_SIZE);
                result.push(HASH_ID);
                result.append(&mut hash.to_bytes()?);
                Ok(result)
            }
            Key::URef(uref) => {
                let mut result = Vec::with_capacity(UREF_SIZE);
                result.push(UREF_ID);
                result.append(&mut uref.to_bytes()?);
                Ok(result)
            }
            Key::Local(hash) => {
                let mut result = Vec::with_capacity(LOCAL_SIZE);
                result.push(LOCAL_ID);
                result.append(&mut hash.to_bytes()?);
                Ok(result)
            }
        }
    }
}

impl FromBytes for Key {
    fn from_bytes(bytes: &[u8]) -> Result<(Self, &[u8]), Error> {
        let (id, rest): (u8, &[u8]) = FromBytes::from_bytes(bytes)?;
        match id {
            ACCOUNT_ID => {
                let (addr, rem): ([u8; 32], &[u8]) = FromBytes::from_bytes(rest)?;
                Ok((Key::Account(addr), rem))
            }
            HASH_ID => {
                let (hash, rem): ([u8; 32], &[u8]) = FromBytes::from_bytes(rest)?;
                Ok((Key::Hash(hash), rem))
            }
            UREF_ID => {
                let (uref, rem): (URef, &[u8]) = FromBytes::from_bytes(rest)?;
                Ok((Key::URef(uref), rem))
            }
            LOCAL_ID => {
                let (hash, rest): ([u8; 32], &[u8]) = FromBytes::from_bytes(rest)?;
                Ok((Key::Local(hash), rest))
            }
            _ => Err(Error::FormattingError),
        }
    }
}

impl FromBytes for Vec<Key> {
    fn from_bytes(bytes: &[u8]) -> Result<(Self, &[u8]), Error> {
        let (size, rest): (u32, &[u8]) = FromBytes::from_bytes(bytes)?;
        let mut result = Vec::new();
        result.try_reserve_exact(size as usize)?;
        let mut stream = rest;
        for _ in 0..size {
            let (t, rem): (Key, &[u8]) = FromBytes::from_bytes(stream)?;
            result.push(t);
            stream = rem;
        }
        Ok((result, stream))
    }
}

impl ToBytes for Vec<Key> {
    fn to_bytes(&self) -> Result<Vec<u8>, Error> {
        let size = self.len() as u32;
        let mut result: Vec<u8> = Vec::with_capacity(4 + (size as usize) * UREF_SIZE);
        result.extend(size.to_bytes()?);
        result.extend(
            self.iter()
                .map(ToBytes::to_bytes)
                .collect::<Result<Vec<_>, _>>()?
                .into_iter()
                .flatten(),
        );
        Ok(result)
    }
}

#[allow(clippy::unnecessary_operation)]
#[cfg(test)]
mod tests {
    use crate::bytesrepr::{Error, FromBytes};
    use crate::key::Key;
    use crate::uref::{AccessRights, URef};
    use alloc::string::String;
    use alloc::vec::Vec;

    fn test_readable(right: AccessRights, is_true: bool) {
        assert_eq!(right.is_readable(), is_true)
    }

    #[test]
    fn test_is_readable() {
        test_readable(AccessRights::READ, true);
        test_readable(AccessRights::READ_ADD, true);
        test_readable(AccessRights::READ_WRITE, true);
        test_readable(AccessRights::READ_ADD_WRITE, true);
        test_readable(AccessRights::ADD, false);
        test_readable(AccessRights::ADD_WRITE, false);
        test_readable(AccessRights::WRITE, false);
    }

    fn test_writable(right: AccessRights, is_true: bool) {
        assert_eq!(right.is_writeable(), is_true)
    }

    #[test]
    fn test_is_writable() {
        test_writable(AccessRights::WRITE, true);
        test_writable(AccessRights::READ_WRITE, true);
        test_writable(AccessRights::ADD_WRITE, true);
        test_writable(AccessRights::READ, false);
        test_writable(AccessRights::ADD, false);
        test_writable(AccessRights::READ_ADD, false);
        test_writable(AccessRights::READ_ADD_WRITE, true);
    }

    fn test_addable(right: AccessRights, is_true: bool) {
        assert_eq!(right.is_addable(), is_true)
    }

    #[test]
    fn test_is_addable() {
        test_addable(AccessRights::ADD, true);
        test_addable(AccessRights::READ_ADD, true);
        test_addable(AccessRights::READ_WRITE, false);
        test_addable(AccessRights::ADD_WRITE, true);
        test_addable(AccessRights::READ, false);
        test_addable(AccessRights::WRITE, false);
        test_addable(AccessRights::READ_ADD_WRITE, true);
    }

    #[test]
    fn should_display_key() {
        let expected_hash = core::iter::repeat("0").take(64).collect::<String>();
        let addr_array = [0u8; 32];
        let account_key = Key::Account(addr_array);
        assert_eq!(
            format!("{}", account_key),
            format!("Key::Account({})", expected_hash)
        );
        let uref_key = Key::URef(URef::new(addr_array, AccessRights::READ));
        assert_eq!(
            format!("{}", uref_key),
            format!("Key::URef({}, READ)", expected_hash)
        );
        let hash_key = Key::Hash(addr_array);
        assert_eq!(
            format!("{}", hash_key),
            format!("Key::Hash({})", expected_hash)
        );
        let local_key = Key::Local(addr_array);
        assert_eq!(
            format!("{}", local_key),
            format!("Key::Local({})", expected_hash)
        );
    }
<<<<<<< HEAD

    use proptest::prelude::*;
    use proptest::string::{string_regex, RegexGeneratorStrategy};

    /// Create a base16 string of [[length]] size.
    fn base16_str_arb(length: usize) -> RegexGeneratorStrategy<String> {
        string_regex(&format!("[0-9a-f]{{{}}}", length)).unwrap()
    }

    proptest! {

        #[test]
        fn should_parse_32_base16_to_key(base16_addr in base16_str_arb(32)) {
            assert!(Key::parse_hash(base16_addr.clone()).is_some());
            assert!(Key::parse_uref(base16_addr.clone(), AccessRights::READ).is_some());
            assert!(Key::parse_local(base16_addr.clone(), base16_addr.clone()).is_some());
        }

        #[test]
        fn should_parse_64_base16_to_key(base16_addr in base16_str_arb(64)) {
            assert!(Key::parse_hash(base16_addr.clone()).is_some());
            assert!(Key::parse_uref(base16_addr.clone(), AccessRights::READ).is_some());
            assert!(Key::parse_local(base16_addr.clone(), base16_addr).is_some());
        }

        #[test]
        fn should_fail_parse_invalid_length_base16_to_key(base16_addr in base16_str_arb(70)) {
            assert!(Key::parse_hash(base16_addr.clone()).is_none());
            assert!(Key::parse_uref(base16_addr.clone(), AccessRights::READ).is_none());
            assert!(Key::parse_local(base16_addr.clone(), base16_addr).is_none());
        }

        #[test]
        fn should_fail_parse_not_base16_input(invalid_addr in "[f-z]{32}") {
            // Only a-f characters are valid hex.
            assert!(Key::parse_hash(invalid_addr.clone()).is_none());
            assert!(Key::parse_uref(invalid_addr.clone(), AccessRights::READ).is_none());
            assert!(Key::parse_local(invalid_addr.clone(), invalid_addr).is_none());
        }

        #[test]
        fn should_parse_base16_0x_prefixed(base16_addr in base16_str_arb(64)) {
            let preppended = format!("0x{}", base16_addr.clone());
            assert!(Key::parse_hash(preppended.clone()).is_some());
            assert_eq!(Key::parse_hash(preppended), Key::parse_hash(base16_addr));
        }

        #[test]
        fn should_parse_from_slice(base16_addr in base16_str_arb(64)) {
            assert_eq!(Key::parse_hash(base16_addr.clone()), Key::parse_hash(&base16_addr.clone()))
        }

=======
    #[test]
    fn abuse_vec_key() {
        // Prefix is 2^32-1 = shouldn't allocate that much
        let bytes: Vec<u8> = vec![255, 255, 255, 255, 0, 1, 2, 3, 4, 5, 6, 7, 8, 9];
        let res: Result<(Vec<Key>, &[u8]), _> = FromBytes::from_bytes(&bytes);
        assert_eq!(res.expect_err("should fail"), Error::OutOfMemoryError);
>>>>>>> 915824df
    }
}<|MERGE_RESOLUTION|>--- conflicted
+++ resolved
@@ -120,7 +120,6 @@
         }
     }
 
-<<<<<<< HEAD
     /// Creates an instance of [Key::Hash] variant from the base16 encoded String.
     /// Returns `None` if [addr] is not valid Blake2b hash.
     pub fn parse_hash<T: AsRef<str>>(addr: T) -> Option<Key> {
@@ -159,7 +158,8 @@
             }),
             _ => None,
         }
-=======
+    }
+
     pub fn as_uref(&self) -> Option<&URef> {
         match self {
             Key::URef(uref) => Some(uref),
@@ -171,7 +171,6 @@
 impl From<URef> for Key {
     fn from(uref: URef) -> Key {
         Key::URef(uref)
->>>>>>> 915824df
     }
 }
 
@@ -341,7 +340,6 @@
             format!("Key::Local({})", expected_hash)
         );
     }
-<<<<<<< HEAD
 
     use proptest::prelude::*;
     use proptest::string::{string_regex, RegexGeneratorStrategy};
@@ -394,13 +392,12 @@
             assert_eq!(Key::parse_hash(base16_addr.clone()), Key::parse_hash(&base16_addr.clone()))
         }
 
-=======
+    }
     #[test]
     fn abuse_vec_key() {
         // Prefix is 2^32-1 = shouldn't allocate that much
         let bytes: Vec<u8> = vec![255, 255, 255, 255, 0, 1, 2, 3, 4, 5, 6, 7, 8, 9];
         let res: Result<(Vec<Key>, &[u8]), _> = FromBytes::from_bytes(&bytes);
         assert_eq!(res.expect_err("should fail"), Error::OutOfMemoryError);
->>>>>>> 915824df
     }
 }