--- conflicted
+++ resolved
@@ -2,29 +2,18 @@
 
 import com.github.ghik.silencer.silent
 import com.google.protobuf.ByteString
-<<<<<<< HEAD
 import io.casperlabs.casper.Estimator.BlockHash
 import io.casperlabs.casper.MultiParentCasperRef.MultiParentCasperRef
 import io.casperlabs.casper._
-=======
-import io.casperlabs.casper._
-import io.casperlabs.casper.Estimator.{BlockHash, Validator}
->>>>>>> 16ce9f66
 import io.casperlabs.casper.consensus._
+import io.casperlabs.casper.equivocations.EquivocationsTracker
 import io.casperlabs.casper.finality.singlesweep.{
   FinalityDetector,
   FinalityDetectorBySingleSweepImpl
 }
 import io.casperlabs.casper.helper.BlockGenerator._
 import io.casperlabs.casper.helper.BlockUtil.generateValidator
-<<<<<<< HEAD
 import io.casperlabs.casper.helper._
-=======
-import io.casperlabs.casper.MultiParentCasperRef.MultiParentCasperRef
-import io.casperlabs.casper.equivocations.EquivocationsTracker
-import io.casperlabs.p2p.EffectsTestInstances.LogStub
-import io.casperlabs.shared.Log
->>>>>>> 16ce9f66
 import io.casperlabs.storage.BlockMsgWithTransform
 import monix.eval.Task
 import org.scalatest.{FlatSpec, Matchers}
@@ -165,7 +154,6 @@
       } yield blocksResponse.length should be(8) // TODO: Switch to 4 when we implement block height correctly
   }
 
-<<<<<<< HEAD
   it should "return until depth" in withStorage {
     implicit blockStorage => implicit dagStorage =>
       _ =>
@@ -229,7 +217,7 @@
                 HashMap(v1 -> b6.blockHash, v2 -> b5.blockHash, v3 -> b4.blockHash)
               )
           dag  <- dagStorage.getRepresentation
-          tips <- Estimator.tips[Task](dag, genesis.blockHash)
+          tips <- Estimator.tips[Task](dag, genesis.blockHash, EquivocationsTracker.empty)
           casperEffect <- NoOpsCasperEffect[Task](
                            HashMap.empty[BlockHash, BlockMsgWithTransform],
                            tips
@@ -250,90 +238,5 @@
           blocksWithRankBelow5 <- BlockAPI.showBlocks[Task](5)
           result               = blocksWithRankBelow5.length shouldBe 8
         } yield result
-=======
-  it should "return until depth" in withStorage { implicit blockStorage => implicit dagStorage =>
-    /**
-      * The Dag looks like
-      *
-      *
-      *  4          b8
-      *           /
-      *  3     b6 ----   b7
-      *                x
-      *  2          b5  b4
-      *           /    /
-      *  1     b3   b2
-      *         \   |
-      *  0       genesis
-      *
-      */
-    for {
-      genesis <- createBlock[Task](Seq(), ByteString.EMPTY, bonds)
-      b2 <- createBlock[Task](
-             Seq(genesis.blockHash),
-             v2,
-             bonds,
-             HashMap(v1 -> genesis.blockHash, v2 -> genesis.blockHash, v3 -> genesis.blockHash)
-           )
-      b3 <- createBlock[Task](
-             Seq(genesis.blockHash),
-             v1,
-             bonds,
-             HashMap(v1 -> genesis.blockHash, v2 -> genesis.blockHash, v3 -> genesis.blockHash)
-           )
-      b4 <- createBlock[Task](
-             Seq(b2.blockHash),
-             v3,
-             bonds,
-             HashMap(v1 -> genesis.blockHash, v2 -> b2.blockHash, v3 -> b2.blockHash)
-           )
-      b5 <- createBlock[Task](
-             Seq(b3.blockHash),
-             v2,
-             bonds,
-             HashMap(v1 -> b3.blockHash, v2 -> b2.blockHash, v3 -> genesis.blockHash)
-           )
-      b6 <- createBlock[Task](
-             Seq(b4.blockHash),
-             v1,
-             bonds,
-             HashMap(v1 -> b3.blockHash, v2 -> b2.blockHash, v3 -> b4.blockHash)
-           )
-      _ <- createBlock[Task](
-            Seq(b5.blockHash),
-            v3,
-            bonds,
-            HashMap(v1 -> b3.blockHash, v2 -> b5.blockHash, v3 -> b4.blockHash)
-          )
-      _ <- createBlock[Task](
-            Seq(b6.blockHash),
-            v2,
-            bonds,
-            HashMap(v1 -> b6.blockHash, v2 -> b5.blockHash, v3 -> b4.blockHash)
-          )
-      dag  <- dagStorage.getRepresentation
-      tips <- Estimator.tips[Task](dag, genesis.blockHash, EquivocationsTracker.empty)
-      casperEffect <- NoOpsCasperEffect[Task](
-                       HashMap.empty[BlockHash, BlockMsgWithTransform],
-                       tips
-                     )
-      implicit0(logEff: Log[Task])                     = new LogStub[Task]
-      implicit0(casperRef: MultiParentCasperRef[Task]) <- MultiParentCasperRef.of[Task]
-      _                                                <- casperRef.set(casperEffect)
-      implicit0(finalityDetectorEffect: FinalityDetector[Task]) = new FinalityDetectorBySingleSweepImpl[
-        Task
-      ]()
-      blocksWithRankBelow1 <- BlockAPI.showBlocks[Task](1)
-      _                    = blocksWithRankBelow1.length shouldBe 1
-      blocksWithRankBelow2 <- BlockAPI.showBlocks[Task](2)
-      _                    = blocksWithRankBelow2.length shouldBe 3
-      blocksWithRankBelow3 <- BlockAPI.showBlocks[Task](3)
-      _                    = blocksWithRankBelow3.length shouldBe 5
-      blocksWithRankBelow4 <- BlockAPI.showBlocks[Task](4)
-      _                    = blocksWithRankBelow4.length shouldBe 7
-      blocksWithRankBelow5 <- BlockAPI.showBlocks[Task](5)
-      result               = blocksWithRankBelow5.length shouldBe 8
-    } yield result
->>>>>>> 16ce9f66
   }
 }