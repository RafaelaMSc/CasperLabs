--- conflicted
+++ resolved
@@ -3,11 +3,7 @@
 import cats.Monad
 import cats.implicits._
 import com.google.protobuf.ByteString
-<<<<<<< HEAD
-=======
-import io.casperlabs.blockstorage.{BlockStorage, IndexedDagStorage}
 import io.casperlabs.casper.DeploySelection.DeploySelection
->>>>>>> e3ec69f3
 import io.casperlabs.casper.Estimator.{BlockHash, Validator}
 import io.casperlabs.casper.consensus.Block.Justification
 import io.casperlabs.casper.consensus._
@@ -858,16 +854,11 @@
         Vector(
           ByteString.EMPTY
         ).map(ProtoUtil.sourceDeploy(_, System.currentTimeMillis))
-
-      for {
-<<<<<<< HEAD
-=======
-        implicit0(deployBuffer: DeployBuffer[Task]) <- MockDeployBuffer.create[Task]()
-        implicit0(deploySelection: DeploySelection[Task]) = DeploySelection.create[Task](
-          5 * 1024 * 1024
-        )
-        _ <- deployBuffer.addAsPending(deploys.toList)
->>>>>>> e3ec69f3
+      implicit val deploySelection: DeploySelection[Task] = DeploySelection.create[Task](
+        5 * 1024 * 1024
+      )
+      for {
+        _ <- deployStorage.addAsPending(deploys.toList)
         deploysCheckpoint <- ExecEngineUtil.computeDeploysCheckpoint[Task](
                               ExecEngineUtil.MergeResult.empty,
                               deploys.map(_.deployHash).toSet,
