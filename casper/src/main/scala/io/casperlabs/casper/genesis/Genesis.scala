--- conflicted
+++ resolved
@@ -9,16 +9,11 @@
 import cats.{Applicative, MonadError}
 import com.github.ghik.silencer.silent
 import com.google.protobuf.ByteString
-import io.casperlabs.blockstorage.BlockStorage
+import io.casperlabs.storage.block.BlockStorage
 import io.casperlabs.casper.{CasperConf, PrettyPrinter}
 import io.casperlabs.casper.consensus._
 import io.casperlabs.casper.util.ProtoUtil.{blockHeader, deployDataToEEDeploy, unsignedBlockProto}
-<<<<<<< HEAD
 import io.casperlabs.casper.util.{CasperLabsProtocolVersions, ProtoUtil}
-=======
-import io.casperlabs.casper.util.Sorting._
-import io.casperlabs.casper.util.{ProtoUtil, Sorting}
->>>>>>> 6219ee03
 import io.casperlabs.catscontrib.MonadThrowable
 import io.casperlabs.crypto.Keys
 import io.casperlabs.crypto.Keys.PublicKey
@@ -35,97 +30,9 @@
 object Genesis {
   import Sorting.byteArrayOrdering
 
-<<<<<<< HEAD
-  private implicit val logSource: LogSource = LogSource(this.getClass)
-
-  val protocolVersion = 1L
-
-  /** Construct deploys that will set up the system contracts. */
-  @silent("is never used")
-  def defaultBlessedTerms[F[_]: MonadThrowable: FilesAPI: Log](
-      accountPublicKeyPath: Option[Path],
-      initialMotes: BigInt,
-      wallets: Seq[PreWallet],
-      bondsFile: Option[Path],
-      mintCodePath: Option[Path],
-      posCodePath: Option[Path]
-  ): F[List[Deploy]] = {
-    def readCode(maybePath: Option[Path]) =
-      maybePath.fold(none[ipc.DeployCode].pure[F]) { path =>
-        Log[F].info(s"Reading Wasm code from $path") *>
-          FilesAPI[F].readBytes(path) map { bytes =>
-          ipc.DeployCode(ByteString.copyFrom(bytes)).some
-        }
-      }
-    // NOTE: In the future the EE might switch to a different model, buf right now it's asking
-    // for details that have no representation in a block, and it also doesn't actually execute
-    // the deploys we hand over, so for now we're going to pass on the request it needs in a
-    // serialized format to capture everything it wants the way it wants it.
-    def read[A](a: F[Option[A]], ifNone: String) =
-      EitherT.fromOptionF[F, String, A](a, ifNone)
-
-    val maybeDeploy = for {
-      bondsMap <- read(
-                   bondsFile.fold(none[Map[PublicKey, Long]].pure[F])(getBonds[F](_).map(Some(_))),
-                   "Bonds file is missing."
-                 )
-      genesisValidators = bondsMap
-        .map {
-          case (publicKey, stake) =>
-            ipc
-              .Bond()
-              .withValidatorPublicKey(ByteString.copyFrom(publicKey))
-              .withStake(state.BigInt(stake.toString, 512))
-        }
-        .toSeq
-        .sortBy(_.validatorPublicKey)
-
-      accountPublicKey <- read(
-                           readAccountPublicKey[F](accountPublicKeyPath),
-                           "Genesis account key is missing."
-                         )
-      mintCode <- read(readCode(mintCodePath), "Mint code is missing.")
-      posCode  <- read(readCode(posCodePath), "PoS code is missing.")
-
-      request = ipc
-        .GenesisRequest()
-        .withAddress(ByteString.copyFrom(accountPublicKey))
-        .withInitialMotes(
-          state
-            .BigInt(
-              initialMotes.toString,
-              bitWidth = 512 // We could use `initialMotes.bitLength` to map to the closest of 128, 256 or 512 but this is what the EE expects.
-            )
-        )
-        .withMintCode(mintCode)
-        .withProofOfStakeCode(posCode)
-        .withProtocolVersion(state.ProtocolVersion(protocolVersion))
-        .withGenesisValidators(genesisValidators)
-
-      deploy = ProtoUtil.basicDeploy(
-        timestamp = 0L,
-        sessionCode = ByteString.copyFrom(request.toByteArray),
-        accountPublicKey = ByteString.copyFrom(accountPublicKey)
-      )
-    } yield deploy
-
-    maybeDeploy.value flatMap {
-      case Left(error) =>
-        Log[F].warn(s"Unable to construct blessed terms: $error") *> List.empty[Deploy].pure[F]
-      case Right(deploy) =>
-        List(deploy).pure[F]
-    }
-  }
-
-  /** Run system contracts and add them to the block as processed deploys. */
-  def withContracts[F[_]: Log: ExecutionEngineService: MonadError[?[_], Throwable]](
-      initial: Block,
-      blessedTerms: List[Deploy]
-=======
   // https://casperlabs.atlassian.net/wiki/spaces/EN/pages/135528449/Genesis+Process+Specification
   def fromChainSpec[F[_]: MonadThrowable: Log: ExecutionEngineService: BlockStorage](
       genesisConfig: ipc.ChainSpec.GenesisConfig
->>>>>>> 6219ee03
   ): F[BlockMsgWithTransform] =
     for {
       // Execute the EE genesis setup based on the chain spec.
@@ -164,118 +71,16 @@
 
       header = blockHeader(
         body,
+        creator = Keys.PublicKey(Array.emptyByteArray), // Genesis has no creator
         parentHashes = Nil,
         justifications = Nil,
-<<<<<<< HEAD
-        state = stateWithContracts,
-        rank = initial.getHeader.rank,
-        protocolVersion = initial.getHeader.protocolVersion,
-        timestamp = initial.getHeader.timestamp,
-        chainId = initial.getHeader.chainId,
-        validatorSeqNum = 0,
-        creator = Keys.PublicKey(Array.emptyByteArray) // Genesis has no creator
-      )
-      unsignedBlock = unsignedBlockProto(body, header)
-    } yield BlockMsgWithTransform(Some(unsignedBlock), transforms)
-
-  /** Fill out the basic fields in the block. */
-  def withoutContracts(
-      bonds: Map[PublicKey, Long],
-      timestamp: Long,
-      chainId: String
-  ): Block = {
-    import Sorting.byteArrayOrdering
-    import io.casperlabs.crypto.Keys.convertTypeclasses
-    //sort to have deterministic order (to get reproducible hash)
-    val bondsSorted = bonds.toIndexedSeq.sorted.map {
-      case (pk, stake) =>
-        val validator = ByteString.copyFrom(pk)
-        Bond(validator, stake)
-    }
-
-    val state = Block
-      .GlobalState()
-      .withBonds(bondsSorted)
-
-    val body = Block.Body()
-
-    val header = blockHeader(
-      body,
-      parentHashes = Nil,
-      justifications = Nil,
-      state = state,
-      rank = 0,
-      protocolVersion = protocolVersion,
-      timestamp = timestamp,
-      chainId = chainId,
-      validatorSeqNum = 0,
-      creator = Keys.PublicKey(Array.emptyByteArray) // Genesis has no creator
-    )
-
-    unsignedBlockProto(body, header)
-  }
-
-  def apply[F[_]: MonadThrowable: Log: FilesAPI: ExecutionEngineService](
-      conf: CasperConf
-  ): F[BlockMsgWithTransform] = apply[F](
-    conf.walletsFile,
-    conf.bondsFile,
-    conf.chainId,
-    conf.deployTimestamp,
-    conf.genesisAccountPublicKeyPath,
-    conf.initialMotes,
-    conf.mintCodePath,
-    conf.posCodePath
-  )
-
-  def apply[F[_]: MonadThrowable: Log: FilesAPI: ExecutionEngineService](
-      walletsPath: Path,
-      bondsPath: Path,
-      chainId: String,
-      deployTimestamp: Option[Long],
-      accountPublicKeyPath: Option[Path],
-      initialMotes: BigInt,
-      mintCodePath: Option[Path],
-      posCodePath: Option[Path]
-  ): F[BlockMsgWithTransform] =
-    for {
-      wallets   <- getWallets[F](walletsPath)
-      bondsMap  <- getBonds[F](bondsPath)
-      timestamp = deployTimestamp.getOrElse(0L)
-      initial = withoutContracts(
-        bonds = bondsMap,
-        timestamp = timestamp,
-        chainId = chainId
-      )
-      blessedContracts <- defaultBlessedTerms[F](
-                           accountPublicKeyPath = accountPublicKeyPath,
-                           initialMotes = initialMotes,
-                           wallets = wallets,
-                           mintCodePath = mintCodePath,
-                           posCodePath = posCodePath,
-                           bondsFile = Some(bondsPath)
-                         )
-      withContr <- withContracts(
-                    initial,
-                    blessedContracts
-                  )
-    } yield withContr
-
-  private def toFile[F[_]: Applicative: Log](
-      path: Path
-  ): F[Option[File]] = {
-    val f = path.toFile
-    if (f.exists()) f.some.pure[F]
-    else none[File].pure[F]
-  }
-=======
         state = state,
         rank = 0,
+        validatorSeqNum = 0,
         protocolVersion = genesisConfig.getProtocolVersion.value,
         timestamp = genesisConfig.timestamp,
         chainId = genesisConfig.name
       )
->>>>>>> 6219ee03
 
       unsignedBlock = unsignedBlockProto(body, header)
 
