--- conflicted
+++ resolved
@@ -3,11 +3,7 @@
 import cats.effect.Concurrent
 import cats.effect.concurrent.Semaphore
 import cats.implicits._
-<<<<<<< HEAD
-=======
-import io.casperlabs.blockstorage.{BlockStorage, DagRepresentation, DagStorage}
 import io.casperlabs.casper.DeploySelection.DeploySelection
->>>>>>> e3ec69f3
 import io.casperlabs.casper.Estimator.{BlockHash, Validator}
 import io.casperlabs.casper.consensus._
 import io.casperlabs.casper.finality.singlesweep.FinalityDetector
@@ -73,11 +69,7 @@
                     )
     } yield (blockProcessingLock, casperState)
 
-<<<<<<< HEAD
-  def fromTransportLayer[F[_]: Concurrent: ConnectionsCell: TransportLayer: Log: Time: Metrics: ErrorHandler: FinalityDetector: BlockStorage: RPConfAsk: DagStorage: ExecutionEngineService: LastFinalizedBlockHashContainer: DeployStorage: Validation](
-=======
-  def fromTransportLayer[F[_]: Concurrent: ConnectionsCell: TransportLayer: Log: Time: Metrics: ErrorHandler: FinalityDetector: BlockStorage: RPConfAsk: DagStorage: ExecutionEngineService: LastFinalizedBlockHashContainer: DeployBuffer: Validation: DeploySelection](
->>>>>>> e3ec69f3
+  def fromTransportLayer[F[_]: Concurrent: ConnectionsCell: TransportLayer: Log: Time: Metrics: ErrorHandler: FinalityDetector: BlockStorage: RPConfAsk: DagStorage: ExecutionEngineService: LastFinalizedBlockHashContainer: DeployStorage: Validation: DeploySelection](
       validatorId: Option[ValidatorIdentity],
       genesis: Block,
       genesisPreState: StateHash,
@@ -102,11 +94,7 @@
     } yield casper
 
   /** Create a MultiParentCasper instance from the new RPC style gossiping. */
-<<<<<<< HEAD
-  def fromGossipServices[F[_]: Concurrent: Log: Time: Metrics: FinalityDetector: BlockStorage: DagStorage: ExecutionEngineService: LastFinalizedBlockHashContainer: DeployStorage: Validation](
-=======
-  def fromGossipServices[F[_]: Concurrent: Log: Time: Metrics: FinalityDetector: BlockStorage: DagStorage: ExecutionEngineService: LastFinalizedBlockHashContainer: DeployBuffer: Validation: DeploySelection](
->>>>>>> e3ec69f3
+  def fromGossipServices[F[_]: Concurrent: Log: Time: Metrics: FinalityDetector: BlockStorage: DagStorage: ExecutionEngineService: LastFinalizedBlockHashContainer: DeployStorage: Validation: DeploySelection](
       validatorId: Option[ValidatorIdentity],
       genesis: Block,
       genesisPreState: StateHash,
