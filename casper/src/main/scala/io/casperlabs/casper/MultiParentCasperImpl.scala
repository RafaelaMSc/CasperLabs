--- conflicted
+++ resolved
@@ -441,18 +441,6 @@
             .markAsDiscardedByHashes(deploysToDiscard.toList.map((_, "Duplicate")))
             .whenA(deploysToDiscard.nonEmpty)
     } yield candidateBlockHashes.toSet
-<<<<<<< HEAD
-
-    (for {
-      candidateBlockHashes <- fs2.Stream.eval(candidateBlockHashesF)
-      // Only send the next nonce per account. This will change once the nonce check is removed in the EE
-      // and support for SEQ/PAR blocks is added, then we can send all deploys for the account.
-      remainingHashes <- DeployStorageReader[F]
-                          .readAccountPendingOldest()
-                          .filter(candidateBlockHashes.contains(_))
-    } yield remainingHashes).compile.to[Set]
-=======
->>>>>>> 2151177c
   }
 
   /** If another node proposed a block which orphaned something proposed by this node,
